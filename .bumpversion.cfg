[bumpversion]
commit = True
tag = True
<<<<<<< HEAD
current_version = 3.7.29
message = Bump version: {current_version} → {new_version} [skip ci]
=======
current_version = 3.8.0
>>>>>>> db2af0c0

[bumpversion:file:setup.py]
search = version="{current_version}"
replace = version="{new_version}"<|MERGE_RESOLUTION|>--- conflicted
+++ resolved
@@ -1,12 +1,8 @@
 [bumpversion]
 commit = True
 tag = True
-<<<<<<< HEAD
-current_version = 3.7.29
+current_version = 3.8.0
 message = Bump version: {current_version} → {new_version} [skip ci]
-=======
-current_version = 3.8.0
->>>>>>> db2af0c0
 
 [bumpversion:file:setup.py]
 search = version="{current_version}"
