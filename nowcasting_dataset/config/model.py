--- conflicted
+++ resolved
@@ -474,17 +474,11 @@
 
     @validator("local_temp_path")
     def local_temp_path_to_path_object_expanduser(cls, v):
-<<<<<<< HEAD
-        """Convert the path in string format to a `pathlib.PosixPath` object.
-
-        Also calls `expanduser` on the latter.
-=======
         """
         Convert temp path to Path
 
         Convert the path in string format to a `pathlib.PosixPath` object
         and call `expanduser` on the latter.
->>>>>>> db2c9afd
         """
         return Path(v).expanduser()
 
