--- conflicted
+++ resolved
@@ -173,14 +173,8 @@
         ),
     )
     opticalflow_forecast_minutes: int = Field(
-<<<<<<< HEAD
         120, description="Duration of the optical flow predictions.")
     opticalflow_meters_per_pixel: int = METERS_PER_PIXEL_FIELD
-=======
-        120, description="Duration of the optical flow predictions."
-    )
-    opticalflow_meters_per_pixels: int = METERS_PER_PIXEL_FIELD
->>>>>>> c1c5423a
     opticalflow_input_image_size_pixels: int = Field(
         IMAGE_SIZE_PIXELS * 2,
         description=(
