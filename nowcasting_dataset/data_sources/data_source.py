from numbers import Number
import pandas as pd
import numpy as np
from nowcasting_dataset.dataset.example import Example, to_numpy
from nowcasting_dataset import square
import nowcasting_dataset.time as nd_time
from dataclasses import dataclass, InitVar
from typing import List, Tuple, Iterable
import xarray as xr
import itertools
import logging

logger = logging.getLogger(__name__)


@dataclass
class DataSource:
    """Abstract base class.

    Attributes:
      history_minutes: Number of minutes of history to include in each example.
        Does NOT include t0.  That is, if history_len = 0 then the example
        will start at t0.
      forecast_minutes: Number of minutes of forecast to include in each example.
        Does NOT include t0.  If forecast_len = 0 then the example will end
        at t0.  If both history_len and forecast_len are 0, then the example
        will consist of a single timestep at t0.
      convert_to_numpy: Whether or not to convert each example to numpy.
      sample_period_minutes: The time delta between each data point
    """

    history_minutes: int
    forecast_minutes: int
    convert_to_numpy: bool

    def __post_init__(self):

        self.sample_period_minutes = self._get_sample_period_minutes()

        self.history_len = self.history_minutes // self.sample_period_minutes
        self.forecast_len = self.forecast_minutes // self.sample_period_minutes

        assert self.history_len >= 0
        assert self.forecast_len >= 0
        assert self.history_minutes % self.sample_period_minutes == 0, (
            f"sample period ({self.sample_period_minutes}) minutes "
            f"does not fit into historic minutes ({self.forecast_minutes})"
        )
        assert self.forecast_minutes % self.sample_period_minutes == 0, (
            f"sample period ({self.sample_period_minutes}) minutes "
            f"does not fit into forecast minutes ({self.forecast_minutes})"
        )

        # Plus 1 because neither history_len nor forecast_len include t0.
        self._total_seq_len = self.history_len + self.forecast_len + 1
        self._history_dur = nd_time.timesteps_to_duration(
            self.history_len, self.sample_period_minutes
        )
        self._forecast_dur = nd_time.timesteps_to_duration(
            self.forecast_len, self.sample_period_minutes
        )

    def _get_start_dt(self, t0_dt: pd.Timestamp) -> pd.Timestamp:
        return t0_dt - self._history_dur

    def _get_end_dt(self, t0_dt: pd.Timestamp) -> pd.Timestamp:
        return t0_dt + self._forecast_dur

    # ************* METHODS THAT CAN BE OVERRIDDEN ****************************
    def _get_sample_period_minutes(self):
        """
        This is the default sample period in minutes. This functions may be overwritten if
        the sample period of the data source is not 5 minutes
        """
        logging.debug(
            "Getting sample_period_minutes default of 5 minutes. "
            "This means the data is spaced 5 minutes apart"
        )
        return 5

    def open(self):
        """Open the data source, if necessary.

        Called from each worker process.  Useful for data sources where the
        underlying data source cannot be forked (like Zarr on GCP!).

        Data sources which can be forked safely should call open()
        from __init__().
        """
        pass

    def get_batch(
        self,
        t0_datetimes: pd.DatetimeIndex,
        x_locations: Iterable[Number],
        y_locations: Iterable[Number],
    ) -> List[Example]:
        """
        Returns:
            List of Examples with data converted to Numpy data structures.
        """
        examples = []
        zipped = zip(t0_datetimes, x_locations, y_locations)
        for t0_datetime, x_location, y_location in zipped:
            example = self.get_example(t0_datetime, x_location, y_location)
            if self.convert_to_numpy:
                example = to_numpy(example)
            examples.append(example)

        return examples

    def datetime_index(self) -> pd.DatetimeIndex:
        """Returns a complete list of all available datetimes."""
        # Leave this NotImplemented if this DataSource has no concept
        # of a list of datetimes (e.g. for DatetimeDataSource).
        raise NotImplementedError()

    def _get_time_slice(self, t0_dt: pd.Timestamp):
        """Get a single timestep of data.  Must be overridden."""
        raise NotImplementedError()

    # ****************** METHODS THAT MUST BE OVERRIDDEN **********************
    def get_locations_for_batch(
        self, t0_datetimes: pd.DatetimeIndex
    ) -> Tuple[List[Number], List[Number]]:
        """Find a valid geographical location for each t0_datetime.

        Returns:  x_locations, y_locations. Each has one entry per t0_datetime.
            Locations are in OSGB coordinates.
        """
        # TODO: Do this properly, using PV locations!
        locations = [20_000, 40_000, 500_000, 600_000, 100_000, 100_000, 250_000, 250_000]

        location = np.random.choice(locations, size=(len(t0_datetimes), 2))

        return location[:, 0], location[:, 1]

    def get_example(
        self,
        t0_dt: pd.Timestamp,  #: Datetime of "now": The most recent obs.
        x_meters_center: Number,  #: Centre, in OSGB coordinates.
        y_meters_center: Number,  #: Centre, in OSGB coordinates.
    ) -> Example:
        """Must be overridden by child classes."""
        raise NotImplementedError()


@dataclass
class ImageDataSource(DataSource):
    """
    Args:
      image_size_pixels: Size of the width and height of the image crop
<<<<<<< HEAD
        returned by get_sample()."""
=======
        returned by get_sample(). """
>>>>>>> d45e82b3

    image_size_pixels: InitVar[int]
    meters_per_pixel: InitVar[int]

    def __post_init__(self, image_size_pixels: int, meters_per_pixel: int):
        super().__post_init__()
        self._square = square.Square(
            size_pixels=image_size_pixels, meters_per_pixel=meters_per_pixel
        )


@dataclass
class ZarrDataSource(ImageDataSource):
    """
    Attributes:
      _data: xr.DataArray data, opened by open().
        x is left-to-right.
        y is top-to-bottom.
        Access using public data property.
      consolidated: Whether or not the Zarr store is consolidated.
      channels: The Zarr parameters to load.
    """

    channels: Iterable[str]
    #: Mustn't be None, but cannot have a non-default arg in this position :)
    n_timesteps_per_batch: int = None
    consolidated: bool = True

    def __post_init__(self, image_size_pixels: int, meters_per_pixel: int):
        super().__post_init__(image_size_pixels, meters_per_pixel)
        self._data = None
        if self.n_timesteps_per_batch is None:
            raise ValueError("n_timesteps_per_batch must be set!")

    @property
    def data(self):
        if self._data is None:
            raise RuntimeError("Please run `open()` before accessing data!")
        return self._data

    def get_example(
        self, t0_dt: pd.Timestamp, x_meters_center: Number, y_meters_center: Number
    ) -> Example:
        selected_data = self._get_time_slice(t0_dt)
        bounding_box = self._square.bounding_box_centered_on(
            x_meters_center=x_meters_center, y_meters_center=y_meters_center
        )
        selected_data = selected_data.sel(
            x=slice(bounding_box.left, bounding_box.right),
            y=slice(bounding_box.top, bounding_box.bottom),
        )

        # selected_sat_data is likely to have 1 too many pixels in x and y
        # because sel(x=slice(a, b)) is [a, b], not [a, b).  So trim:
        selected_data = selected_data.isel(
            x=slice(0, self._square.size_pixels), y=slice(0, self._square.size_pixels)
        )

        selected_data = self._post_process_example(selected_data, t0_dt)

        if selected_data.shape != self._shape_of_example:
            raise RuntimeError(
                "Example is wrong shape! "
                f"x_meters_center={x_meters_center}\n"
                f"y_meters_center={y_meters_center}\n"
                f"t0_dt={t0_dt}\n"
                f"times are {selected_data.time}\n"
                f"expected shape={self._shape_of_example}\n"
                f"actual shape {selected_data.shape}"
            )

        return self._put_data_into_example(selected_data)

    def geospatial_border(self) -> List[Tuple[Number, Number]]:
        """Get 'corner' coordinates for a rectangle within the boundary of the
        data.

        Returns List of 2-tuples of the x and y coordinates of each corner,
        in OSGB projection.
        """
        GEO_BORDER: int = 64  #: In same geo projection and units as sat_data.
        data = self._open_data()
        return [
            (data.x.values[x], data.y.values[y])
            for x, y in itertools.product([GEO_BORDER, -GEO_BORDER], [GEO_BORDER, -GEO_BORDER])
        ]

    # ****************** METHODS THAT CAN BE OVERRIDDEN **********************
    def _post_process_example(
        self, selected_data: xr.DataArray, t0_dt: pd.Timestamp
    ) -> xr.DataArray:
        return selected_data

    # ****************** METHODS THAT MUST BE OVERRIDDEN **********************
    # (in addition to the DataSource methods that must be overridden)
    def open(self) -> None:
        # We don't want to _open_data() in __init__.
        # If we did that, then we couldn't copy ZarrDataSource
        # instances into separate processes.  Instead,
        # call open() _after_ creating separate processes.
        raise NotImplementedError()

    def _open_data(self) -> xr.DataArray:
        raise NotImplementedError()

    def _put_data_into_example(self, selected_data: xr.DataArray) -> Example:
        raise NotImplementedError()<|MERGE_RESOLUTION|>--- conflicted
+++ resolved
@@ -150,11 +150,7 @@
     """
     Args:
       image_size_pixels: Size of the width and height of the image crop
-<<<<<<< HEAD
-        returned by get_sample()."""
-=======
         returned by get_sample(). """
->>>>>>> d45e82b3
 
     image_size_pixels: InitVar[int]
     meters_per_pixel: InitVar[int]
