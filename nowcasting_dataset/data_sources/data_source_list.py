"""DataSourceList class."""

import logging

import numpy as np
import pandas as pd

import nowcasting_dataset.time as nd_time
<<<<<<< HEAD
from nowcasting_dataset.dataset.split.split import SplitMethod, SplitName, split_data
=======
import nowcasting_dataset.utils as nd_utils
from nowcasting_dataset.config import model
from nowcasting_dataset import data_sources
>>>>>>> 392db626

logger = logging.getLogger(__name__)


class DataSourceList(list):
    """Hold a list of DataSource objects.

    Attrs:
      data_source_which_defines_geospatial_locations: The DataSource used to compute the
        geospatial locations of each example.
    """

    @classmethod
    def from_config(cls, config_for_all_data_sources: model.InputData):
        """Create a DataSource List from an InputData configuration object.

        For each key in each DataSource's configuration object, the string `<data_source_name>_`
        is removed from the key before passing to the DataSource constructor.  This allows us to
        have verbose field names in the configuration YAML files, whilst also using standard
        constructor arguments for DataSources.
        """
        data_source_name_to_class = {
            "pv": data_sources.PVDataSource,
            "satellite": data_sources.SatelliteDataSource,
            "nwp": data_sources.NWPDataSource,
            "gsp": data_sources.GSPDataSource,
            "topographic": data_sources.TopographicDataSource,
            "sun": data_sources.SunDataSource,
        }
        data_source_list = cls([])
        for data_source_name, data_source_class in data_source_name_to_class.items():
            logger.debug(f"Creating {data_source_name} DataSource object.")
            config_for_data_source = getattr(config_for_all_data_sources, data_source_name)
            if config_for_data_source is None:
                logger.info(f"No configuration found for {data_source_name}.")
                continue
            config_for_data_source = config_for_data_source.dict()

            # Strip `<data_source_name>_` from the config option field names.
            config_for_data_source = nd_utils.remove_regex_pattern_from_keys(
                config_for_data_source, pattern_to_remove=f"^{data_source_name}_"
            )

            try:
                data_source = data_source_class(**config_for_data_source)
            except Exception:
                logger.exception(f"Exception whilst instantiating {data_source_name}!")
                raise
            data_source_list.append(data_source)
            if (
                data_source_name
                == config_for_all_data_sources.data_source_which_defines_geospatial_locations
            ):
                data_source_list.data_source_which_defines_geospatial_locations = data_source
                logger.info(
                    f"DataSource {data_source_name} set as"
                    " data_source_which_defines_geospatial_locations"
                )

        try:
            _ = data_source_list.data_source_which_defines_geospatial_locations
        except AttributeError:
            logger.warning(
                "No DataSource configured as data_source_which_defines_geospatial_locations!"
            )
        return data_source_list

    def get_t0_datetimes_across_all_data_sources(self, freq: str) -> pd.DatetimeIndex:
        """
        Compute the intersection of the t0 datetimes available across all DataSources.

        Args:
            freq: The Pandas frequency string. The returned DatetimeIndex will be at this frequency,
                and every datetime will be aligned to this frequency.  For example, if
                freq='5 minutes' then every datetime will be at 00, 05, ..., 55 minutes
                past the hour.

        Returns:  Valid t0 datetimes, taking into consideration all DataSources,
            filtered by daylight hours (SatelliteDataSource.datetime_index() removes the night
            datetimes).
        """
        logger.debug("Get the intersection of time periods across all DataSources.")

        # Get the intersection of t0 time periods from all data sources.
        t0_time_periods_for_all_data_sources = []
        for data_source in self:
            logger.debug(f"Getting t0 time periods for {type(data_source).__name__}")
            try:
                t0_time_periods = data_source.get_contiguous_t0_time_periods()
            except NotImplementedError:
                pass  # Skip data_sources with no concept of time.
            else:
                t0_time_periods_for_all_data_sources.append(t0_time_periods)

        intersection_of_t0_time_periods = nd_time.intersection_of_multiple_dataframes_of_periods(
            t0_time_periods_for_all_data_sources
        )

        t0_datetimes = nd_time.time_periods_to_datetime_index(
            time_periods=intersection_of_t0_time_periods, freq=freq
        )

        return t0_datetimes

    def sample_spatial_and_temporal_locations_for_examples(
        self, t0_datetimes: pd.DatetimeIndex, n_examples: int
    ) -> pd.DataFrame:
        """
        Computes the geospatial and temporal locations for each training example.

        The first data_source in this DataSourceList defines the geospatial locations of
        each example.

        Args:
            t0_datetimes: All available t0 datetimes.  Can be computed with
                `DataSourceList.get_t0_datetimes_across_all_data_sources()`
            n_examples: The number of examples requested.

        Returns:
            Each row of each the DataFrame specifies the position of each example, using
            columns: 't0_datetime_UTC', 'x_center_OSGB', 'y_center_OSGB'.
        """
        # This code is for backwards-compatibility with code which expects the first DataSource
        # in the list to be used to define which DataSource defines the spatial location.
        # TODO: Remove this try block after implementing issue #213.
        try:
            data_source_which_defines_geospatial_locations = (
                self.data_source_which_defines_geospatial_locations
            )
        except AttributeError:
            data_source_which_defines_geospatial_locations = self[0]

        shuffled_t0_datetimes = np.random.choice(t0_datetimes, size=n_examples)
        x_locations, y_locations = data_source_which_defines_geospatial_locations.get_locations(
            shuffled_t0_datetimes
        )
        return pd.DataFrame(
            {
                "t0_datetime_UTC": shuffled_t0_datetimes,
                "x_center_OSGB": x_locations,
                "y_center_OSGB": y_locations,
            }
        )<|MERGE_RESOLUTION|>--- conflicted
+++ resolved
@@ -6,14 +6,9 @@
 import pandas as pd
 
 import nowcasting_dataset.time as nd_time
-<<<<<<< HEAD
-from nowcasting_dataset.dataset.split.split import SplitMethod, SplitName, split_data
-=======
 import nowcasting_dataset.utils as nd_utils
 from nowcasting_dataset.config import model
 from nowcasting_dataset import data_sources
->>>>>>> 392db626
-
 logger = logging.getLogger(__name__)
 
 
