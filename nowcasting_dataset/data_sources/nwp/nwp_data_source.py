""" NWP Data Source """
import logging
from dataclasses import InitVar, dataclass
from typing import Iterable, Optional

import numpy as np
import pandas as pd
import xarray as xr

from nowcasting_dataset import utils
from nowcasting_dataset.consts import NWP_VARIABLE_NAMES
from nowcasting_dataset.data_sources.data_source import ZarrDataSource
from nowcasting_dataset.data_sources.nwp.nwp_model import NWP

_LOG = logging.getLogger(__name__)


@dataclass
class NWPDataSource(ZarrDataSource):
    """
    NWP Data Source (Numerical Weather Predictions)

    Attributes:
        _data: xr.DataArray of Numerical Weather Predictions, opened by open().
            x is left-to-right.
            y is bottom-to-top.
        consolidated: Whether or not the Zarr store is consolidated.
        channels: The NWP forecast parameters to load. If None then don't filter.
            See:  http://cedadocs.ceda.ac.uk/1334/1/uk_model_data_sheet_lores1.pdf
            All of these params are "instant" (i.e. a snapshot at the target time,
            not accumulated over some time period).  The available params are:
                cdcb  : Height of lowest cloud base > 3 oktas, in meters above surface.
                lcc   : Low-level cloud cover in %.
                mcc   : Medium-level cloud cover in %.
                hcc   : High-level cloud cover in %.
                sde   : Snow depth in meters.
                hcct  : Height of convective cloud top, meters above surface.
                dswrf : Downward short-wave radiation flux in W/m^2 (irradiance) at surface.
                dlwrf : Downward long-wave radiation flux in W/m^2 (irradiance) at surface.
                h     : Geometrical height, meters.
                t     : Air temperature at 1 meter above surface in Kelvin.
                r     : Relative humidty in %.
                dpt   : Dew point temperature in Kelvin.
                vis   : Visibility in meters.
                si10  : Wind speed in meters per second, 10 meters above surface.
                wdir10: Wind direction in degrees, 10 meters above surface.
                prmsl : Pressure reduce to mean sea level in Pascals.
                prate : Precipitation rate at the surface in kg/m^2/s.
    """

    channels: Optional[Iterable[str]] = NWP_VARIABLE_NAMES
    image_size_pixels: InitVar[int] = 2
    meters_per_pixel: InitVar[int] = 2_000

    def __post_init__(self, image_size_pixels: int, meters_per_pixel: int):
        """
        Post init

        Args:
            image_size_pixels: number of pixels in image
            meters_per_pixel: how many meteres for each pixel

        """
        super().__post_init__(image_size_pixels, meters_per_pixel)
        n_channels = len(self.channels)
        self._shape_of_example = (
            n_channels,
            self.total_seq_length,
            image_size_pixels,
            image_size_pixels,
        )

    def open(self) -> None:
        """
        Open NWP data

        We don't want to open_nwp() in __init__.
        If we did that, then we couldn't copy NWPDataSource
        instances into separate processes.  Instead,
        call open() _after_ creating separate processes.
        """
        data = self._open_data()
        self._data = data.sel(variable=list(self.channels))

    def _open_data(self) -> xr.DataArray:
        return open_nwp(self.zarr_path, consolidated=self.consolidated)

    def get_data_model_for_batch(self):
        """Get the model that is used in the batch"""
        return NWP

    def _get_time_slice(self, t0_dt: pd.Timestamp) -> xr.DataArray:
        """
        Select the numerical weather predictions for a single time slice.

        Note that this function does *not* resample from hourly to 5 minutely.
        Resampling would be very expensive if done on the whole geographical
        extent of the NWP data!

        Args:
            t0_dt: the time slice is around t0_dt.

        Returns: Slice of data

        """
        start_dt = self._get_start_dt(t0_dt)
        end_dt = self._get_end_dt(t0_dt)

        start_hourly = start_dt.floor("H")
        end_hourly = end_dt.ceil("H")

        # TODO: Issue #398: Use NWP init time closest to t0.
        init_time_i = np.searchsorted(self.data.init_time, start_hourly.to_numpy(), side="right")
        init_time_i -= 1  # Because searchsorted() gives the index to the entry _after_.
        init_time = self.data.init_time.values[init_time_i]

        step_start = start_hourly - init_time
        step_end = end_hourly - init_time

        selected = self.data.sel(init_time=init_time, step=slice(step_start, step_end))
        selected = selected.swap_dims({"step": "target_time"})
        selected["target_time"] = init_time + selected.step
        return selected

    def _post_process_example(self, selected_data: xr.Dataset, t0_dt: pd.Timestamp) -> xr.Dataset:
        """Resamples to 5 minutely."""

        start_dt = self._get_start_dt(t0_dt)
        end_dt = self._get_end_dt(t0_dt)

        # if t0_dt is not on the hour, e.g. 13.05.
        # Then if the history_minutes is 1 hours,
        # so start_dt will be 12.05, but we want to the 12.00 time step too
        start_dt = start_dt.floor("H")

        selected_data = selected_data.sel(target_time=slice(start_dt, end_dt))
        selected_data = selected_data.rename({"target_time": "time", "variable": "channels"})
        selected_data.data = selected_data.data.astype(np.float16)

        return selected_data

    def datetime_index(self) -> pd.DatetimeIndex:
        """Returns a complete list of all available datetimes"""
        if self._data is None:
            nwp = self._open_data()
        else:
            nwp = self._data
<<<<<<< HEAD
=======
        # We need to return the `target_times` (the times the NWPs are _about_).
        # The `target_time` is the `init_time` plus the forecast horizon `step`.
        # `step` is an array of timedeltas, so we can just add `init_time` to `step`.
>>>>>>> 6e735c2a
        target_times = nwp["init_time"] + nwp["step"]
        target_times = target_times.values.flatten()
        target_times = np.unique(target_times)
        target_times = np.sort(target_times)
        target_times = pd.DatetimeIndex(target_times)

        return target_times

    @property
    def sample_period_minutes(self) -> int:
        """Override the default sample minutes"""
        return 60


def open_nwp(zarr_path: str, consolidated: bool) -> xr.DataArray:
    """
    Open The NWP data

    Args:
        zarr_path: zarr_path must start with 'gs://' if it's on GCP.
        consolidated: Is the Zarr metadata consolidated?

    Returns: NWP data.
    """
    _LOG.debug("Opening NWP data: %s", zarr_path)
    utils.set_fsspec_for_multiprocess()
    nwp = xr.open_dataset(
        zarr_path, engine="zarr", consolidated=consolidated, mode="r", chunks=None
    )

    ukv = nwp["UKV"]

    # Sanity checks.
    # If there are any duplicated init_times then drop the duplicated init_times:
    init_time = pd.DatetimeIndex(ukv["init_time"])
    if not init_time.is_unique:
        n_duplicates = init_time.duplicated().sum()
        _LOG.warning(f"NWP Zarr has {n_duplicates:,d} duplicated init_times.  Fixing...")
        ukv = ukv.drop_duplicates(dim="init_time")
        init_time = pd.DatetimeIndex(ukv["init_time"])

    # If any init_times are not monotonic_increasing then drop the out-of-order init_times:
    if not init_time.is_monotonic_increasing:
        total_n_out_of_order_times = 0
        _LOG.warning("NWP Zarr init_time is not monotonic_increasing.  Fixing...")
        while not init_time.is_monotonic_increasing:
            diff = np.diff(init_time.view(int))
            out_of_order = np.where(diff < 0)[0]
            total_n_out_of_order_times += len(out_of_order)
            out_of_order = init_time[out_of_order]
            ukv = ukv.drop_sel(init_time=out_of_order)
            init_time = pd.DatetimeIndex(ukv["init_time"])
        _LOG.info(f"Fixed {total_n_out_of_order_times:,d} out of order init_times.")

    assert init_time.is_unique
    assert init_time.is_monotonic_increasing

    return ukv<|MERGE_RESOLUTION|>--- conflicted
+++ resolved
@@ -145,12 +145,10 @@
             nwp = self._open_data()
         else:
             nwp = self._data
-<<<<<<< HEAD
-=======
+
         # We need to return the `target_times` (the times the NWPs are _about_).
         # The `target_time` is the `init_time` plus the forecast horizon `step`.
         # `step` is an array of timedeltas, so we can just add `init_time` to `step`.
->>>>>>> 6e735c2a
         target_times = nwp["init_time"] + nwp["step"]
         target_times = target_times.values.flatten()
         target_times = np.unique(target_times)
