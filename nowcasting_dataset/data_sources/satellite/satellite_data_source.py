""" Satellite Data Source """
import logging
from dataclasses import InitVar, dataclass
from numbers import Number
from pathlib import Path
from typing import Iterable, Optional

import numpy as np
import pandas as pd
import xarray as xr

import nowcasting_dataset.time as nd_time
from nowcasting_dataset.consts import SAT_VARIABLE_NAMES
from nowcasting_dataset.data_sources.data_source import ZarrDataSource
from nowcasting_dataset.data_sources.satellite.satellite_model import Satellite

_LOG = logging.getLogger("nowcasting_dataset")


@dataclass
class SatelliteDataSource(ZarrDataSource):
    """Satellite Data Source."""

    channels: Optional[Iterable[str]] = SAT_VARIABLE_NAMES
    image_size_pixels: InitVar[int] = 128
    meters_per_pixel: InitVar[int] = 2_000

    def __post_init__(self, image_size_pixels: int, meters_per_pixel: int):
        """Post Init"""
        super().__post_init__(image_size_pixels, meters_per_pixel)
        n_channels = len(self.channels)
        self._shape_of_example = (
            self.total_seq_length,
            image_size_pixels,
            image_size_pixels,
            n_channels,
        )

    def open(self) -> None:
        """
        Open Satellite data

        We don't want to open_sat_data in __init__.
        If we did that, then we couldn't copy SatelliteDataSource
        instances into separate processes.  Instead,
        call open() _after_ creating separate processes.
        """
        self._data = self._open_data()
        self._data = self._data.sel(variable=list(self.channels))

    def _open_data(self) -> xr.DataArray:
        return open_sat_data(zarr_path=self.zarr_path, consolidated=self.consolidated)

    def get_data_model_for_batch(self):
        """Get the model that is used in the batch"""
        return Satellite

    def _get_time_slice(self, t0_dt: pd.Timestamp) -> xr.DataArray:
        start_dt = self._get_start_dt(t0_dt)
        end_dt = self._get_end_dt(t0_dt)
        data = self.data.sel(time=slice(start_dt, end_dt))
        assert type(data) == xr.DataArray

        return data

<<<<<<< HEAD
    def get_image_pixel(self, data_array: xr.DataArray, x_meters_center: Number, y_meters_center: Number) -> xr.DataArray:
        """
        Gets the satellite image as a square around the center

        Ignores x and y coordinates as for the original satellite projection each pixel varies in
        both its x and y distance from other pixels. See Issue 401 for more details.

        This results, in 'real' spatial terms, each image covering about 2x as much distance in the
        x direction as in the y direction.

        Args:
            data_array: DataArray to subselect from
            x_meters_center: Center of the image x coordinate in OSGB coordinates
            y_meters_center: Center of image y coordinate in OSGB coordinates

        Returns:
            The selected data around the center
        """
        x_index = np.searchsorted(data_array.x.values, x_meters_center)-1 # To have the center fall within the pixel
        y_index = np.searchsorted(data_array.y.values, y_meters_center)-1
=======
    def get_image_pixel(
        self, data_array: xr.DataArray, x_meters_center: Number, y_meters_center: Number
    ) -> xr.DataArray:
        x_index = (
            np.searchsorted(data_array.x.values, x_meters_center) - 1
        )  # To have the center fall within the pixel
        y_index = np.searchsorted(data_array.y.values, y_meters_center) - 1
>>>>>>> 5cbaa7b2
        min_y = y_index - (self._square.size_pixels // 2)
        min_x = x_index - (self._square.size_pixels // 2)
        assert (
            min_y >= 0
        ), f"Y location must be at least {(self._square.size_pixels // 2)} pixels from the edge of the area, but is {y_index} for y center of {y_meters_center}"
        assert (
            min_x >= 0
        ), f"X location must be at least {(self._square.size_pixels // 2)} pixels from the edge of the area, but is {x_index} for x center of {x_meters_center}"
        data_array = data_array.isel(
            x=slice(min_x, min_x + self._square.size_pixels),
            y=slice(min_y, min_y + self._square.size_pixels),
        )
        return data_array

    def get_example(
        self, t0_dt: pd.Timestamp, x_meters_center: Number, y_meters_center: Number
    ) -> xr.Dataset:
        """
        Get Example data

        Args:
            t0_dt: list of timestamps for the datetime of the batches. The batch will also include
                data for historic and future depending on `history_minutes` and `future_minutes`.
            x_meters_center: x center batch locations
            y_meters_center: y center batch locations

        Returns: Example Data

        """
        selected_data = self._get_time_slice(t0_dt)
        selected_data = self.get_image_pixel(
            data_array=selected_data,
            x_meters_center=x_meters_center,
            y_meters_center=y_meters_center,
        )

        selected_data = self._post_process_example(selected_data, t0_dt)

        if selected_data.shape != self._shape_of_example:
            raise RuntimeError(
                "Example is wrong shape! "
                f"x_meters_center={x_meters_center}\n"
                f"y_meters_center={y_meters_center}\n"
                f"t0_dt={t0_dt}\n"
                f"times are {selected_data.time}\n"
                f"expected shape={self._shape_of_example}\n"
                f"actual shape {selected_data.shape}"
            )

        return selected_data.load().to_dataset(name="data")

    def datetime_index(self, remove_night: bool = True) -> pd.DatetimeIndex:
        """Returns a complete list of all available datetimes

        Args:
            remove_night: If True then remove datetimes at night.
                We're interested in forecasting solar power generation, so we
                don't care about nighttime data :)

                In the UK in summer, the sun rises first in the north east, and
                sets last in the north west [1].  In summer, the north gets more
                hours of sunshine per day.

                In the UK in winter, the sun rises first in the south east, and
                sets last in the south west [2].  In winter, the south gets more
                hours of sunshine per day.

                |                        | Summer | Winter |
                |           ---:         |  :---: |  :---: |
                | Sun rises first in     | N.E.   | S.E.   |
                | Sun sets last in       | N.W.   | S.W.   |
                | Most hours of sunlight | North  | South  |

                Before training, we select timesteps which have at least some
                sunlight.  We do this by computing the clearsky global horizontal
                irradiance (GHI) for the four corners of the satellite imagery,
                and for all the timesteps in the dataset.  We only use timesteps
                where the maximum global horizontal irradiance across all four
                corners is above some threshold.

                The 'clearsky solar irradiance' is the amount of sunlight we'd
                expect on a clear day at a specific time and location. The SI unit
                of irradiance is watt per square meter.  The 'global horizontal
                irradiance' (GHI) is the total sunlight that would hit a
                horizontal surface on the surface of the Earth.  The GHI is the
                sum of the direct irradiance (sunlight which takes a direct path
                from the Sun to the Earth's surface) and the diffuse horizontal
                irradiance (the sunlight scattered from the atmosphere).  For more
                info, see: https://en.wikipedia.org/wiki/Solar_irradiance

        References:
          1. [Video of June 2019](https://www.youtube.com/watch?v=IOp-tj-IJpk)
          2. [Video of Jan 2019](https://www.youtube.com/watch?v=CJ4prUVa2nQ)
        """
        if self._data is None:
            sat_data = self._open_data()
        else:
            sat_data = self._data

        datetime_index = pd.DatetimeIndex(sat_data.time.values)

        if remove_night:
            border_locations = self.geospatial_border()
            datetime_index = nd_time.select_daylight_datetimes(
                datetimes=datetime_index, locations=border_locations
            )

        return datetime_index


def open_sat_data(zarr_path: str, consolidated: bool) -> xr.DataArray:
    """Lazily opens the Zarr store.

    Adds 1 minute to the 'time' coordinates, so the timestamps
    are at 00, 05, ..., 55 past the hour.

    Args:
      zarr_path: Cloud URL or local path pattern.  If GCP URL, must start with 'gs://'
      consolidated: Whether or not the Zarr metadata is consolidated.
    """
    _LOG.debug("Opening satellite data: %s", zarr_path)

    # We load using chunks=None so xarray *doesn't* use Dask to
    # load the Zarr chunks from disk.  Using Dask to load the data
    # seems to slow things down a lot if the Zarr store has more than
    # about a million chunks.
    # See https://github.com/openclimatefix/nowcasting_dataset/issues/23
    if Path(zarr_path).exists:
        dataset = xr.open_dataset(
            zarr_path, engine="zarr", consolidated=consolidated, mode="r", chunks=None
        )
    else:
        dataset = xr.open_mfdataset(
            zarr_path, chunks=None, mode="r", engine="zarr", concat_dim="time"
        )

    data_array = dataset["stacked_eumetsat_data"]
    del dataset
    # Flip coordinates to top-left first
    data_array = data_array.reindex(x=data_array.x[::-1], y=data_array.y[::-1])

    return data_array<|MERGE_RESOLUTION|>--- conflicted
+++ resolved
@@ -63,7 +63,6 @@
 
         return data
 
-<<<<<<< HEAD
     def get_image_pixel(self, data_array: xr.DataArray, x_meters_center: Number, y_meters_center: Number) -> xr.DataArray:
         """
         Gets the satellite image as a square around the center
@@ -84,15 +83,6 @@
         """
         x_index = np.searchsorted(data_array.x.values, x_meters_center)-1 # To have the center fall within the pixel
         y_index = np.searchsorted(data_array.y.values, y_meters_center)-1
-=======
-    def get_image_pixel(
-        self, data_array: xr.DataArray, x_meters_center: Number, y_meters_center: Number
-    ) -> xr.DataArray:
-        x_index = (
-            np.searchsorted(data_array.x.values, x_meters_center) - 1
-        )  # To have the center fall within the pixel
-        y_index = np.searchsorted(data_array.y.values, y_meters_center) - 1
->>>>>>> 5cbaa7b2
         min_y = y_index - (self._square.size_pixels // 2)
         min_x = x_index - (self._square.size_pixels // 2)
         assert (
