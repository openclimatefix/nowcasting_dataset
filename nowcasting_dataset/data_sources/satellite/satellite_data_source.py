--- conflicted
+++ resolved
@@ -2,10 +2,7 @@
 import logging
 from dataclasses import InitVar, dataclass
 from glob import glob
-<<<<<<< HEAD
-=======
 from pathlib import Path
->>>>>>> ad94a7d7
 from typing import Iterable, Optional
 
 import pandas as pd
@@ -142,23 +139,13 @@
     # dataset = xr.open_dataset(
     #    zarr_path, engine="zarr", consolidated=consolidated, mode="r", chunks=None
     # )
-<<<<<<< HEAD
-
-    # Get Paths
-    zarr_paths = list(glob(zarr_path))
-    if len(zarr_paths) == 1:
-=======
     if Path(zarr_path).exists:
->>>>>>> ad94a7d7
         dataset = xr.open_dataset(
             zarr_path, engine="zarr", consolidated=consolidated, mode="r", chunks=None
         )
     else:
-<<<<<<< HEAD
-=======
         # Get Paths
         zarr_paths = list(glob(zarr_path))
->>>>>>> ad94a7d7
         dataset = xr.open_mfdataset(
             zarr_paths, chunks=None, mode="r", engine="zarr", concat_dim="time"
         )
