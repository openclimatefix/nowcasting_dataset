--- conflicted
+++ resolved
@@ -21,10 +21,7 @@
 
 NetCDFDataset - torch.utils.data.Dataset: Use for loading pre-made batches
 NowcastingDataset - torch.utils.data.IterableDataset: Dataset for making batches
-<<<<<<< HEAD
-ContiguousNowcastingDataset - NowcastingDataset
-=======
->>>>>>> 2d5577ed
+
 
 ## example.py
 
