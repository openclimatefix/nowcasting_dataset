import pandas as pd
from numbers import Number
from typing import List, Tuple, Callable, Union, Optional
from nowcasting_dataset import data_sources
from dataclasses import dataclass
from concurrent import futures
import gcsfs
import boto3
import os
import numpy as np
import xarray as xr
from nowcasting_dataset import utils as nd_utils
from nowcasting_dataset.dataset import example
import torch

from nowcasting_dataset.config.model import Configuration

from nowcasting_dataset.cloud.gcp import gcp_download_to_local
from nowcasting_dataset.cloud.aws import aws_download_to_local

from nowcasting_dataset.consts import (
    GSP_YIELD,
    GSP_DATETIME_INDEX,
    SATELLITE_DATA,
    NWP_DATA,
    PV_YIELD,
    PV_AZIMUTH_ANGLE,
    PV_ELEVATION_ANGLE,
    SATELLITE_DATETIME_INDEX,
    NWP_TARGET_TIME,
    PV_DATETIME_INDEX,
    DATETIME_FEATURE_NAMES,
<<<<<<< HEAD
    DEFAULT_REQUIRED_KEYS,
=======
    T0_DT,
>>>>>>> 789c765b
)
from nowcasting_dataset.data_sources.satellite_data_source import SAT_VARIABLE_NAMES
import logging

logger = logging.getLogger(__name__)

"""
This file contains the following classes
NetCDFDataset- torch.utils.data.Dataset: Use for loading pre-made batches
NowcastingDataset - torch.utils.data.IterableDataset: Dataset for making batches
"""

SAT_MEAN = xr.DataArray(
    data=[
        93.23458,
        131.71373,
        843.7779,
        736.6148,
        771.1189,
        589.66034,
        862.29816,
        927.69586,
        90.70885,
        107.58985,
        618.4583,
        532.47394,
    ],
    dims=["sat_variable"],
    coords={"sat_variable": list(SAT_VARIABLE_NAMES)},
).astype(np.float32)

SAT_STD = xr.DataArray(
    data=[
        115.34247,
        139.92636,
        36.99538,
        57.366386,
        30.346825,
        149.68007,
        51.70631,
        35.872967,
        115.77212,
        120.997154,
        98.57828,
        99.76469,
    ],
    dims=["sat_variable"],
    coords={"sat_variable": list(SAT_VARIABLE_NAMES)},
).astype(np.float32)

_LOG = logging.getLogger(__name__)


class NetCDFDataset(torch.utils.data.Dataset):
    """Loads data saved by the `prepare_ml_training_data.py` script.
    Moved from predict_pv_yield
    """

    def __init__(
        self,
        n_batches: int,
        src_path: str,
        tmp_path: str,
        configuration: Configuration,
        cloud: str = "gcp",
        required_keys: Union[Tuple[str], List[str]] = None,
        history_minutes: Optional[int] = None,
        forecast_minutes: Optional[int] = None,
    ):
        """

        Args:
            n_batches: Number of batches available on disk.
            src_path: The full path (including 'gs://') to the data on
                Google Cloud storage.
            tmp_path: The full path to the local temporary directory
                (on a local filesystem).
            cloud:
            required_keys: Tuple or list of keys required in the example for it to be considered usable
            history_minutes: How many past minutes of data to use, if subsetting the batch
            forecast_minutes: How many future minutes of data to use, if reducing the amount of forecast time
            configuration: configuration object
        """

        self.n_batches = n_batches
        self.src_path = src_path
        self.tmp_path = tmp_path
        self.cloud = cloud
        self.history_minutes = history_minutes
        self.forecast_minutes = forecast_minutes
        self.configuration = configuration

        if self.forecast_minutes is None:
            self.forecast_minutes = configuration.process.forecast_minutes
        if self.history_minutes is None:
            self.history_minutes = configuration.process.history_minutes

        # see if we need to select the subset of data. If turned on -
        # only history_minutes + current time + forecast_minutes data is used.
        self.select_subset_data = False
        if self.forecast_minutes != configuration.process.forecast_minutes:
            self.select_subset_data = True
        if self.history_minutes != configuration.process.history_minutes:
            self.select_subset_data = True

        # Index into either sat_datetime_index or nwp_target_time indicating the current time,
        self.current_timestep_5_index = int(configuration.process.history_minutes // 5) + 1

        if required_keys is None:
            required_keys = DEFAULT_REQUIRED_KEYS
        self.required_keys = list(required_keys)

        # setup cloud connections as None
        self.gcs = None
        self.s3_resource = None

        assert cloud in ["gcp", "aws", "local"]

        if not os.path.isdir(self.tmp_path):
            os.mkdir(self.tmp_path)

    def per_worker_init(self, worker_id: int):
        if self.cloud == "gcp":
            self.gcs = gcsfs.GCSFileSystem()
        elif self.cloud == "aws":
            self.s3_resource = boto3.resource("s3")

    def __len__(self):
        return self.n_batches

    def __getitem__(self, batch_idx: int) -> example.Example:
        """Returns a whole batch at once.

        Args:
          batch_idx: The integer index of the batch. Must be in the range
          [0, self.n_batches).

        Returns:
            NamedDict where each value is a numpy array. The size of this
            array's first dimension is the batch size.
        """
        logger.debug(f"Getting batch {batch_idx}")
        if not 0 <= batch_idx < self.n_batches:
            raise IndexError(
                "batch_idx must be in the range" f" [0, {self.n_batches}), not {batch_idx}!"
            )
        netcdf_filename = nd_utils.get_netcdf_filename(batch_idx)
        remote_netcdf_filename = os.path.join(self.src_path, netcdf_filename)
        local_netcdf_filename = os.path.join(self.tmp_path, netcdf_filename)

        if self.cloud == "gcp":
            gcp_download_to_local(
                remote_filename=remote_netcdf_filename,
                local_filename=local_netcdf_filename,
                gcs=self.gcs,
            )
        elif self.cloud == "aws":
            aws_download_to_local(
                remote_filename=remote_netcdf_filename,
                local_filename=local_netcdf_filename,
                s3_resource=self.s3_resource,
            )
        else:
            local_netcdf_filename = remote_netcdf_filename

        netcdf_batch = xr.load_dataset(local_netcdf_filename)
        if self.cloud != "local":
            os.remove(local_netcdf_filename)

        batch = example.xr_to_example(batch_xr=netcdf_batch, required_keys=self.required_keys)

        if SATELLITE_DATA in self.required_keys:
            sat_data = batch[SATELLITE_DATA]
            if sat_data.dtype == np.int16:
                sat_data = sat_data.astype(np.float32)
                sat_data = sat_data - SAT_MEAN
                sat_data /= SAT_STD
                batch[SATELLITE_DATA] = sat_data

        if self.select_subset_data:
            batch = subselect_data(
                batch=batch,
                required_keys=self.required_keys,
                history_minutes=self.history_minutes,
                forecast_minutes=self.forecast_minutes,
                current_timestep_index=self.current_timestep_5_index,
            )

        batch = example.to_numpy(batch)

        return batch


@dataclass
class NowcastingDataset(torch.utils.data.IterableDataset):
    """
    The first data_source will be used to select the geo locations each batch.
    """

    batch_size: int
    n_batches_per_epoch_per_worker: int
    #: Number of times to re-use each timestep. Must exactly divide batch_size.
    n_samples_per_timestep: int
    data_sources: List[data_sources.DataSource]
    t0_datetimes: pd.DatetimeIndex  #: Valid t0 datetimes.
    collate_fn: Callable = torch.utils.data._utils.collate.default_collate

    # useful way to skip batches if creating dataset fails halfway through.
    # This might not be that useful, as re-running creation of datasets may cause off issues like duplicate data.
    skip_batch_index: int = 0
    batch_index: int = 0

    def __post_init__(self):
        super().__init__()
        self._per_worker_init_has_run = False
        self._n_timesteps_per_batch = self.batch_size // self.n_samples_per_timestep

        # Sanity checks.
        if self.batch_size % self.n_samples_per_timestep != 0:
            raise ValueError("n_crops_per_timestep must exactly divide batch_size!")
        if len(self.t0_datetimes) < self._n_timesteps_per_batch:
            raise ValueError(
                f"start_dt_index only has {len(self.start_dt_index)}"
                " timestamps."
                f"  Must have at least {self._n_timesteps_per_batch}!"
            )

        if self.skip_batch_index > 0:
            _LOG.warning(f"Will be skipping {self.skip_batch_index}, is this correct?")

    def per_worker_init(self, worker_id: int) -> None:
        """Called by worker_init_fn on each copy of NowcastingDataset after
        the worker process has been spawned."""
        # Each worker must have a different seed for its random number gen.
        # Otherwise all the workers will output exactly the same data!
        self.worker_id = worker_id
        seed = torch.initial_seed()
        self.rng = np.random.default_rng(seed=seed)

        # Initialise each data_source.
        for data_source in self.data_sources:
            _LOG.debug(f"Opening {type(data_source).__name__}")
            data_source.open()

        self._per_worker_init_has_run = True

    def __iter__(self):
        """Yields a complete batch at a time."""
        if not self._per_worker_init_has_run:
            raise RuntimeError("per_worker_init() must be run!")
        for _ in range(self.n_batches_per_epoch_per_worker):
            yield self._get_batch()

    def _get_batch(self) -> torch.Tensor:

        _LOG.debug(f"Getting batch {self.batch_index}")

        self.batch_index += 1
        if self.batch_index < self.skip_batch_index:
            _LOG.debug(f"Skipping batch {self.batch_index}")
            return []

        t0_datetimes = self._get_t0_datetimes_for_batch()
        x_locations, y_locations = self._get_locations_for_batch(t0_datetimes)

        examples = None
        n_threads = len(self.data_sources)
        with futures.ThreadPoolExecutor(max_workers=n_threads) as executor:
            # Submit tasks to the executor.
            future_examples_per_source = []
            for data_source in self.data_sources:
                future_examples = executor.submit(
                    data_source.get_batch,
                    t0_datetimes=t0_datetimes,
                    x_locations=x_locations,
                    y_locations=y_locations,
                )
                future_examples_per_source.append(future_examples)

            # Collect results from each thread.
            for future_examples in future_examples_per_source:
                examples_from_source = future_examples.result()
                if examples is None:
                    examples = examples_from_source
                else:
                    for i in range(self.batch_size):
                        examples[i].update(examples_from_source[i])

        return self.collate_fn(examples)

    def _get_t0_datetimes_for_batch(self) -> pd.DatetimeIndex:
        # Pick random datetimes.
        t0_datetimes = self.rng.choice(
            self.t0_datetimes, size=self._n_timesteps_per_batch, replace=False
        )
        # Duplicate these random datetimes.
        t0_datetimes = np.tile(t0_datetimes, reps=self.n_samples_per_timestep)
        return pd.DatetimeIndex(t0_datetimes)

    def _get_locations_for_batch(
        self, t0_datetimes: pd.DatetimeIndex
    ) -> Tuple[List[Number], List[Number]]:
        return self.data_sources[0].get_locations_for_batch(t0_datetimes)


def worker_init_fn(worker_id):
    """Configures each dataset worker process.

    Just has one job!  To call NowcastingDataset.per_worker_init().
    """
    # get_worker_info() returns information specific to each worker process.
    worker_info = torch.utils.data.get_worker_info()
    if worker_info is None:
        print("worker_info is None!")
    else:
        # The NowcastingDataset copy in this worker process.
        dataset_obj = worker_info.dataset
        dataset_obj.per_worker_init(worker_info.id)


def select_time_period(
    batch: example.Example,
    keys: List[str],
    time_of_first_example: pd.DatetimeIndex,
    start_time: xr.DataArray,
    end_time: xr.DataArray,
) -> example.Example:
    """
    Selects a subset of data between the indicies of [start, end] for each key in keys

    Args:
        batch: Example containing the data
        keys: Keys in batch to use
        time_of_first_example: Datetime of the current time in the first example of the batch
        start_time: Start time DataArray
        end_time: End time DataArray

    Returns:
        Example containing the subselected data
    """
    start_i, end_i = np.searchsorted(time_of_first_example, [start_time.data, end_time.data])
    for key in keys:
        batch[key] = batch[key].isel(time=slice(start_i, end_i))

    return batch


def subselect_data(
    batch: example.Example,
    required_keys: Union[Tuple[str], List[str]],
    history_minutes: int,
    forecast_minutes: int,
    current_timestep_index: Optional[int] = None,
) -> example.Example:
    """
    Subselects the data temporally. This function selects all data within the time range [t0 - history_minutes, t0 + forecast_minutes]

    Args:
        batch: Example dictionary containing at least the required_keys
        required_keys: The required keys present in the dictionary to use
        current_timestep_index: The index into either SATELLITE_DATETIME_INDEX or NWP_TARGET_TIME giving the current timestep
        history_minutes: How many minutes of history to use
        forecast_minutes: How many minutes of future data to use for forecasting

    Returns:
        Example with only data between [t0 - history_minutes, t0 + forecast_minutes] remaining
    """

    _LOG.debug(
        f"Select sub data with new historic minutes of {history_minutes} "
        f"and forecast minutes if {forecast_minutes}"
    )

    # We are subsetting the data
    date_time_index_to_use = (
        SATELLITE_DATETIME_INDEX if SATELLITE_DATA in required_keys else NWP_TARGET_TIME
    )

    # t0_dt or if not available use a different datetime index
    if T0_DT in batch.keys():
        current_time_of_first_batch = batch[T0_DT][0]
    else:
        current_time_of_first_batch = batch[date_time_index_to_use].isel(
            time=current_timestep_index
        )[0]

    # Datetimes are in seconds, so just need to convert minutes to second + 30sec buffer
    # Only need to do it for the first example in the batch, as masking indicies should be the same for all of them
    # The extra 30 seconds is added to ensure that the first and last timestep are always contained
    # within the [start_time, end_time] range
    start_time = current_time_of_first_batch - pd.to_timedelta(
        f"{history_minutes} minute 30 second"
    )
    end_time = current_time_of_first_batch + pd.to_timedelta(f"{forecast_minutes} minute 30 second")
    used_datetime_features = [k for k in DATETIME_FEATURE_NAMES if k in required_keys]
    if SATELLITE_DATA in required_keys:
        batch = select_time_period(
            batch,
            keys=[SATELLITE_DATA, SATELLITE_DATETIME_INDEX] + used_datetime_features,
            time_of_first_example=batch[SATELLITE_DATETIME_INDEX][0].data,
            start_time=start_time,
            end_time=end_time,
        )
        _LOG.debug(
            f"Sat Datetime Shape: {batch[SATELLITE_DATETIME_INDEX].shape} Sat Data Shape: {batch[SATELLITE_DATA].shape}"
        )

    # Now for NWP, if used
    if NWP_DATA in required_keys:
        batch = select_time_period(
            batch,
            keys=[NWP_DATA, NWP_TARGET_TIME] + used_datetime_features
            if SATELLITE_DATA not in required_keys
            else [NWP_DATA, NWP_TARGET_TIME],
            time_of_first_example=batch[NWP_TARGET_TIME][0].data,
            start_time=start_time,
            end_time=end_time,
        )
        _LOG.debug(
            f"NWP Datetime Shape: {batch[NWP_TARGET_TIME].shape} NWP Data Shape: {batch[NWP_DATA].shape}"
        )

    # Now GSP, if used
    if GSP_YIELD in required_keys and GSP_DATETIME_INDEX in batch:
        batch = select_time_period(
            batch,
            keys=[GSP_DATETIME_INDEX, GSP_YIELD],
            time_of_first_example=batch[GSP_DATETIME_INDEX][0].data,
            start_time=start_time,
            end_time=end_time,
        )
        _LOG.debug(
            f"GSP Datetime Shape: {batch[GSP_DATETIME_INDEX].shape} GSP Data Shape: {batch[GSP_YIELD].shape}"
        )

    # Now PV systems, if used
    if PV_YIELD in required_keys and PV_DATETIME_INDEX in batch:
        batch = select_time_period(
            batch,
            keys=[PV_DATETIME_INDEX, PV_YIELD, PV_AZIMUTH_ANGLE, PV_ELEVATION_ANGLE],
            time_of_first_example=batch[PV_DATETIME_INDEX][0].data,
            start_time=start_time,
            end_time=end_time,
        )
        _LOG.debug(
            f"PV Datetime Shape: {batch[PV_DATETIME_INDEX].shape} PV Data Shape: {batch[PV_YIELD].shape}"
            f" PV Azimuth Shape: {batch[PV_AZIMUTH_ANGLE].shape} PV Elevation Shape: {batch[PV_ELEVATION_ANGLE].shape}"
        )

    return batch<|MERGE_RESOLUTION|>--- conflicted
+++ resolved
@@ -30,11 +30,8 @@
     NWP_TARGET_TIME,
     PV_DATETIME_INDEX,
     DATETIME_FEATURE_NAMES,
-<<<<<<< HEAD
     DEFAULT_REQUIRED_KEYS,
-=======
     T0_DT,
->>>>>>> 789c765b
 )
 from nowcasting_dataset.data_sources.satellite_data_source import SAT_VARIABLE_NAMES
 import logging
