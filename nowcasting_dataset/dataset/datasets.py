import datetime
import pandas as pd
from numbers import Number
from typing import List, Tuple, Iterable, Callable, Union, Optional
import nowcasting_dataset.consts
from nowcasting_dataset import data_sources
from dataclasses import dataclass
from concurrent import futures
import logging
import gcsfs
import boto3
import os
import numpy as np
import xarray as xr
from nowcasting_dataset import utils as nd_utils
from nowcasting_dataset.dataset import example
import torch

from nowcasting_dataset.cloud.gcp import gcp_download_to_local
from nowcasting_dataset.cloud.aws import aws_download_to_local

from nowcasting_dataset.consts import (
    GSP_ID,
    GSP_YIELD,
    GSP_X_COORDS,
    GSP_Y_COORDS,
    GSP_DATETIME_INDEX,
)
from nowcasting_dataset.data_sources.satellite_data_source import SAT_VARIABLE_NAMES


"""
This file contains the following classes
NetCDFDataset- torch.utils.data.Dataset: Use for loading pre-made batches
NowcastingDataset - torch.utils.data.IterableDataset: Dataset for making batches
ContiguousNowcastingDataset - NowcastingDataset
"""

SAT_MEAN = xr.DataArray(
    data=[
        93.23458,
        131.71373,
        843.7779,
        736.6148,
        771.1189,
        589.66034,
        862.29816,
        927.69586,
        90.70885,
        107.58985,
        618.4583,
        532.47394,
    ],
    dims=["sat_variable"],
    coords={"sat_variable": list(SAT_VARIABLE_NAMES)},
).astype(np.float32)

SAT_STD = xr.DataArray(
    data=[
        115.34247,
        139.92636,
        36.99538,
        57.366386,
        30.346825,
        149.68007,
        51.70631,
        35.872967,
        115.77212,
        120.997154,
        98.57828,
        99.76469,
    ],
    dims=["sat_variable"],
    coords={"sat_variable": list(SAT_VARIABLE_NAMES)},
).astype(np.float32)

_LOG = logging.getLogger(__name__)


class NetCDFDataset(torch.utils.data.Dataset):
    """Loads data saved by the `prepare_ml_training_data.py` script.
    Moved from predict_pv_yield
    """

<<<<<<< HEAD
    def __init__(
        self,
        n_batches: int,
        src_path: str,
        tmp_path: str,
        cloud: str = "gcp",
        required_keys: Union[Tuple[str], List[str]] = (
            "nwp",
            "nwp_x_coords",
            "nwp_y_coords",
            "sat_data",
            "sat_x_coords",
            "sat_y_coords",
            "pv_yield",
            "pv_system_id",
            "pv_system_row_number",
            "pv_system_x_coords",
            "pv_system_y_coords",
            "x_meters_center",
            "y_meters_center",
            GSP_ID,
            GSP_YIELD,
            GSP_X_COORDS,
            GSP_Y_COORDS,
            GSP_DATETIME_INDEX,
        ),
        history_minutes: Optional[int] = None,
        forecast_minutes: Optional[int] = None,
        current_timestep_index: Optional[int] = None,
    ):
=======
    def __init__(self, n_batches: int, src_path: str, tmp_path: str, cloud: str = "gcp"):
>>>>>>> d45e82b3
        """
        Args:
          n_batches: Number of batches available on disk.
          src_path: The full path (including 'gs://') to the data on
            Google Cloud storage.
          tmp_path: The full path to the local temporary directory
            (on a local filesystem).
        required_keys: Tuple or list of keys required in the example for it to be considered usable
        history_minutes: How many past minutes of data to use, if subsetting the batch
        forecast_minutes: How many future minutes of data to use, if reducing the amount of forecast time
        current_timestep_index: Index of the current timestep data, used to get the correct amount of future and past data
        """
        self.n_batches = n_batches
        self.src_path = src_path
        self.tmp_path = tmp_path
        self.cloud = cloud
        self.required_keys = list(required_keys)
        self.history_minutes = history_minutes
        self.forecast_minutes = forecast_minutes
        self.current_timestep_index = current_timestep_index

        # setup cloud connections as None
        self.gcs = None
        self.s3_resource = None

        assert cloud in ["gcp", "aws"]

        if not os.path.isdir(self.tmp_path):
            os.mkdir(self.tmp_path)

    def per_worker_init(self, worker_id: int):
        if self.cloud == "gcp":
            self.gcs = gcsfs.GCSFileSystem()
        else:
            self.s3_resource = boto3.resource("s3")

    def __len__(self):
        return self.n_batches

    def __getitem__(self, batch_idx: int) -> example.Example:
        """Returns a whole batch at once.

        Args:
          batch_idx: The integer index of the batch. Must be in the range
          [0, self.n_batches).

        Returns:
            NamedDict where each value is a numpy array. The size of this
            array's first dimension is the batch size.
        """
        if not 0 <= batch_idx < self.n_batches:
            raise IndexError(
                "batch_idx must be in the range" f" [0, {self.n_batches}), not {batch_idx}!"
            )
        netcdf_filename = nd_utils.get_netcdf_filename(batch_idx)
        remote_netcdf_filename = os.path.join(self.src_path, netcdf_filename)
        local_netcdf_filename = os.path.join(self.tmp_path, netcdf_filename)

        if self.cloud == "gcp":
            gcp_download_to_local(
                remote_filename=remote_netcdf_filename,
                local_filename=local_netcdf_filename,
                gcs=self.gcs,
            )
        else:
            aws_download_to_local(
                remote_filename=remote_netcdf_filename,
                local_filename=local_netcdf_filename,
                s3_resource=self.s3_resource,
            )

        netcdf_batch = xr.load_dataset(local_netcdf_filename)
        os.remove(local_netcdf_filename)

        batch = example.Example(
            sat_datetime_index=netcdf_batch.sat_time_coords,
            nwp_target_time=netcdf_batch.nwp_time_coords,
        )
<<<<<<< HEAD
        for key in self.required_keys + list(nowcasting_dataset.consts.DATETIME_FEATURE_NAMES):
=======
        for key in [
            "nwp",
            "nwp_x_coords",
            "nwp_y_coords",
            "sat_data",
            "sat_x_coords",
            "sat_y_coords",
            "pv_yield",
            "pv_system_id",
            "pv_system_row_number",
            "pv_system_x_coords",
            "pv_system_y_coords",
            "x_meters_center",
            "y_meters_center",
            GSP_ID,
            GSP_YIELD,
            GSP_X_COORDS,
            GSP_Y_COORDS,
            GSP_DATETIME_INDEX,
        ] + list(nowcasting_dataset.consts.DATETIME_FEATURE_NAMES):
>>>>>>> d45e82b3
            try:
                batch[key] = netcdf_batch[key]
            except KeyError:
                pass

        sat_data = batch["sat_data"]
        if sat_data.dtype == np.int16:
            sat_data = sat_data.astype(np.float32)
            sat_data = sat_data - SAT_MEAN
            sat_data /= SAT_STD
            batch["sat_data"] = sat_data

        batch = example.to_numpy(batch)

        if self.current_timestep_index is not None:
            # We are subsetting the data
            date_time_index_to_use = (
                "sat_datetime_index" if "sat_data" in self.required_keys else "nwp_target_time"
            )
            current_time = batch[date_time_index_to_use][0, self.current_timestep_index]
            # Datetimes are in seconds, so just need to convert minutes to second + 30sec buffer
            # Only need to do it for the first example in the batch, as masking indicies should be the same for all of them
            start_time = current_time - (self.history_minutes * 60) - 30  # seconds
            end_time = current_time + (self.forecast_minutes * 60) + 30  # seconds
            if "sat_data" in self.required_keys and "sat_datetime_index" in batch:
                sat_mask = np.logical_and(
                    start_time <= batch["sat_datetime_index"][0],
                    batch["sat_datetime_index"][0] <= end_time,
                )
                _LOG.debug(f"Sat Mask: {sat_mask}")
                batch["sat_datetime_index"] = batch["sat_datetime_index"][:, sat_mask]
                batch["sat_data"] = batch["sat_data"][
                    :, sat_mask, :, :, :
                ]  # Sat is in [B, L, W, H, C]
                _LOG.debug(
                    f"Sat Datetime Shape: {batch['sat_datetime_index'].shape} Sat Data Shape: {batch['sat_data'].shape}"
                )

            # Now for NWP, if used
            if "nwp" in self.required_keys and "nwp_target_time" in batch:
                nwp_mask = np.logical_and(
                    start_time <= batch["nwp_target_time"][0],
                    batch["nwp_target_time"][0] <= end_time,
                )
                batch["nwp_target_time"] = batch["nwp_target_time"][:, nwp_mask]
                batch["nwp"] = batch["nwp"][:, :, nwp_mask, :, :]  # NWP is in [B, C, L, W, H]
                _LOG.debug(
                    f"NWP Datetime Shape: {batch['nwp_target_time'].shape} NWP Data Shape: {batch['nwp'].shape}"
                )

            # Do the for time constants, as either NWP or Sat data should exist and have masks
            for k in list(nowcasting_dataset.consts.DATETIME_FEATURE_NAMES):
                batch[k] = batch[k][:, sat_mask if "sat_data" in self.required_keys else nwp_mask]

            # Now GSP, if used
            if GSP_YIELD in self.required_keys and GSP_DATETIME_INDEX in batch:
                gsp_mask = np.logical_and(
                    start_time <= batch[GSP_DATETIME_INDEX][0],
                    batch[GSP_DATETIME_INDEX][0] <= end_time,
                )
                batch[GSP_DATETIME_INDEX] = batch[GSP_DATETIME_INDEX][:, gsp_mask]
                batch[GSP_YIELD] = batch[GSP_YIELD][:, gsp_mask]  # GSP is in [B, L, N]
                _LOG.debug(
                    f"GSP Datetime Shape: {batch[GSP_DATETIME_INDEX].shape} GSP Data Shape: {batch[GSP_YIELD].shape}"
                )

            # Now PV systems, if used
            if "pv_yield" in self.required_keys and "pv_datetime_index" in batch:
                pv_mask = np.logical_and(
                    start_time <= batch["pv_datetime_index"][0],
                    batch["pv_datetime_index"][0] <= end_time,
                )
                batch["pv_datetime_index"] = batch["pv_datetime_index"][:, pv_mask]
                batch["pv_yield"] = batch["pv_yield"][:, pv_mask]  # PV is in [B, L, N]
                batch["pv_azimuth_angle"] = batch["pv_azimuth_angle"][
                    :, pv_mask
                ]  # PV is in [B, L, N]
                batch["pv_elevation_angle"] = batch["pv_elevation_angle"][
                    :, pv_mask
                ]  # PV is in [B, L, N]
                _LOG.debug(
                    f"PV Datetime Shape: {batch['pv_datetime_index'].shape} PV Data Shape: {batch['pv_yield'].shape}"
                    f" PV Azimuth Shape: {batch['pv_azimuth_angle'].shape} PV Elevation Shape: {batch['pv_elevation_angle'].shape}"
                )

            # TODO Add others for subsetting

        return batch


@dataclass
class NowcastingDataset(torch.utils.data.IterableDataset):
    """
    The first data_source will be used to select the geo locations each batch.
    """

    batch_size: int
    n_batches_per_epoch_per_worker: int
    #: Number of times to re-use each timestep. Must exactly divide batch_size.
    n_samples_per_timestep: int
    data_sources: List[data_sources.DataSource]
    t0_datetimes: pd.DatetimeIndex  #: Valid t0 datetimes.
    collate_fn: Callable = torch.utils.data._utils.collate.default_collate

    # useful way to skip batches if creating dataset fails halfway through.
    # This might not be that useful, as re-running creation of datasets may cause off issues like duplicate data.
    skip_batch_index: int = 0
    batch_index: int = 0

    def __post_init__(self):
        super().__init__()
        self._per_worker_init_has_run = False
        self._n_timesteps_per_batch = self.batch_size // self.n_samples_per_timestep

        # Sanity checks.
        if self.batch_size % self.n_samples_per_timestep != 0:
            raise ValueError("n_crops_per_timestep must exactly divide batch_size!")
        if len(self.t0_datetimes) < self._n_timesteps_per_batch:
            raise ValueError(
                f"start_dt_index only has {len(self.start_dt_index)}"
                " timestamps."
                f"  Must have at least {self._n_timesteps_per_batch}!"
            )

        if self.skip_batch_index > 0:
            _LOG.warning(f"Will be skipping {self.skip_batch_index}, is this correct?")

    def per_worker_init(self, worker_id: int) -> None:
        """Called by worker_init_fn on each copy of NowcastingDataset after
        the worker process has been spawned."""
        # Each worker must have a different seed for its random number gen.
        # Otherwise all the workers will output exactly the same data!
        self.worker_id = worker_id
        seed = torch.initial_seed()
        self.rng = np.random.default_rng(seed=seed)

        # Initialise each data_source.
        for data_source in self.data_sources:
            _LOG.debug(f"Opening {type(data_source).__name__}")
            data_source.open()

        self._per_worker_init_has_run = True

    def __iter__(self):
        """Yields a complete batch at a time."""
        if not self._per_worker_init_has_run:
            raise RuntimeError("per_worker_init() must be run!")
        for _ in range(self.n_batches_per_epoch_per_worker):
            yield self._get_batch()

    def _get_batch(self) -> torch.Tensor:

        _LOG.debug(f"Getting batch {self.batch_index}")

        self.batch_index += 1
        if self.batch_index < self.skip_batch_index:
            _LOG.debug(f"Skipping batch {self.batch_index}")
            return []

        t0_datetimes = self._get_t0_datetimes_for_batch()
        x_locations, y_locations = self._get_locations_for_batch(t0_datetimes)

        examples = None
        n_threads = len(self.data_sources)
        with futures.ThreadPoolExecutor(max_workers=n_threads) as executor:
            # Submit tasks to the executor.
            future_examples_per_source = []
            for data_source in self.data_sources:
                future_examples = executor.submit(
                    data_source.get_batch,
                    t0_datetimes=t0_datetimes,
                    x_locations=x_locations,
                    y_locations=y_locations,
                )
                future_examples_per_source.append(future_examples)

            # Collect results from each thread.
            for future_examples in future_examples_per_source:
                examples_from_source = future_examples.result()
                if examples is None:
                    examples = examples_from_source
                else:
                    for i in range(self.batch_size):
                        examples[i].update(examples_from_source[i])

        return self.collate_fn(examples)

    def _get_t0_datetimes_for_batch(self) -> pd.DatetimeIndex:
        # Pick random datetimes.
        t0_datetimes = self.rng.choice(
            self.t0_datetimes, size=self._n_timesteps_per_batch, replace=False
        )
        # Duplicate these random datetimes.
        t0_datetimes = np.tile(t0_datetimes, reps=self.n_samples_per_timestep)
        return pd.DatetimeIndex(t0_datetimes)

    def _get_locations_for_batch(
        self, t0_datetimes: pd.DatetimeIndex
    ) -> Tuple[List[Number], List[Number]]:
        return self.data_sources[0].get_locations_for_batch(t0_datetimes)


@dataclass
class ContiguousNowcastingDataset(NowcastingDataset):
    """Each batch contains contiguous timesteps for a single location."""

    def __post_init__(self):
        super().__post_init__()

    def _get_t0_datetimes_for_batch(self) -> pd.DatetimeIndex:
        max_i = len(self.t0_datetimes) - self.batch_size
        start_i = self.rng.integers(low=0, high=max_i)
        end_i = start_i + self.batch_size
        t0_datetimes = self.t0_datetimes[start_i:end_i]
        return pd.DatetimeIndex(t0_datetimes)

    def _get_locations_for_batch(
        self, t0_datetimes: pd.DatetimeIndex
    ) -> Tuple[Iterable[Number], Iterable[Number]]:
        x_locations, y_locations = super()._get_locations_for_batch(t0_datetimes)
        x_locations = np.repeat(x_locations[0], repeats=self.batch_size)
        y_locations = np.repeat(y_locations[0], repeats=self.batch_size)
        return x_locations, y_locations


def worker_init_fn(worker_id):
    """Configures each dataset worker process.

    Just has one job!  To call NowcastingDataset.per_worker_init().
    """
    # get_worker_info() returns information specific to each worker process.
    worker_info = torch.utils.data.get_worker_info()
    if worker_info is None:
        print("worker_info is None!")
    else:
        # The NowcastingDataset copy in this worker process.
        dataset_obj = worker_info.dataset
        dataset_obj.per_worker_init(worker_info.id)<|MERGE_RESOLUTION|>--- conflicted
+++ resolved
@@ -82,7 +82,7 @@
     Moved from predict_pv_yield
     """
 
-<<<<<<< HEAD
+
     def __init__(
         self,
         n_batches: int,
@@ -113,9 +113,6 @@
         forecast_minutes: Optional[int] = None,
         current_timestep_index: Optional[int] = None,
     ):
-=======
-    def __init__(self, n_batches: int, src_path: str, tmp_path: str, cloud: str = "gcp"):
->>>>>>> d45e82b3
         """
         Args:
           n_batches: Number of batches available on disk.
@@ -194,30 +191,7 @@
             sat_datetime_index=netcdf_batch.sat_time_coords,
             nwp_target_time=netcdf_batch.nwp_time_coords,
         )
-<<<<<<< HEAD
         for key in self.required_keys + list(nowcasting_dataset.consts.DATETIME_FEATURE_NAMES):
-=======
-        for key in [
-            "nwp",
-            "nwp_x_coords",
-            "nwp_y_coords",
-            "sat_data",
-            "sat_x_coords",
-            "sat_y_coords",
-            "pv_yield",
-            "pv_system_id",
-            "pv_system_row_number",
-            "pv_system_x_coords",
-            "pv_system_y_coords",
-            "x_meters_center",
-            "y_meters_center",
-            GSP_ID,
-            GSP_YIELD,
-            GSP_X_COORDS,
-            GSP_Y_COORDS,
-            GSP_DATETIME_INDEX,
-        ] + list(nowcasting_dataset.consts.DATETIME_FEATURE_NAMES):
->>>>>>> d45e82b3
             try:
                 batch[key] = netcdf_batch[key]
             except KeyError:
