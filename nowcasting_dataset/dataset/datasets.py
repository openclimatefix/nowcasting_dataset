import datetime
import pandas as pd
from numbers import Number
<<<<<<< HEAD
from typing import List, Tuple, Iterable, Callable, Union, Optional
=======
from typing import List, Tuple, Callable

>>>>>>> 2d5577ed
import nowcasting_dataset.consts
from nowcasting_dataset import data_sources
from dataclasses import dataclass
from concurrent import futures
import logging
import gcsfs
import boto3
import os
import numpy as np
import xarray as xr
from nowcasting_dataset import utils as nd_utils
from nowcasting_dataset.dataset import example
import torch

from nowcasting_dataset.cloud.gcp import gcp_download_to_local
from nowcasting_dataset.cloud.aws import aws_download_to_local

from nowcasting_dataset.consts import (
    GSP_ID,
    GSP_YIELD,
    GSP_X_COORDS,
    GSP_Y_COORDS,
    GSP_DATETIME_INDEX,
    SATELLITE_X_COORDS,
    SATELLITE_Y_COORDS,
    SATELLITE_DATA,
    NWP_DATA,
    NWP_X_COORDS,
    NWP_Y_COORDS,
    PV_SYSTEM_X_COORDS,
    PV_SYSTEM_Y_COORDS,
    PV_YIELD,
    PV_AZIMUTH_ANGLE,
    PV_ELEVATION_ANGLE,
    PV_SYSTEM_ID,
    PV_SYSTEM_ROW_NUMBER,
    Y_METERS_CENTER,
    X_METERS_CENTER,
    SATELLITE_DATETIME_INDEX,
    NWP_TARGET_TIME,
    PV_DATETIME_INDEX,
    DATETIME_FEATURE_NAMES,
)
from nowcasting_dataset.data_sources.satellite_data_source import SAT_VARIABLE_NAMES


"""
This file contains the following classes
NetCDFDataset- torch.utils.data.Dataset: Use for loading pre-made batches
NowcastingDataset - torch.utils.data.IterableDataset: Dataset for making batches
<<<<<<< HEAD
ContiguousNowcastingDataset - NowcastingDataset
=======
>>>>>>> 2d5577ed
"""

SAT_MEAN = xr.DataArray(
    data=[
        93.23458,
        131.71373,
        843.7779,
        736.6148,
        771.1189,
        589.66034,
        862.29816,
        927.69586,
        90.70885,
        107.58985,
        618.4583,
        532.47394,
    ],
    dims=["sat_variable"],
    coords={"sat_variable": list(SAT_VARIABLE_NAMES)},
).astype(np.float32)

SAT_STD = xr.DataArray(
    data=[
        115.34247,
        139.92636,
        36.99538,
        57.366386,
        30.346825,
        149.68007,
        51.70631,
        35.872967,
        115.77212,
        120.997154,
        98.57828,
        99.76469,
    ],
    dims=["sat_variable"],
    coords={"sat_variable": list(SAT_VARIABLE_NAMES)},
).astype(np.float32)

_LOG = logging.getLogger(__name__)


class NetCDFDataset(torch.utils.data.Dataset):
    """Loads data saved by the `prepare_ml_training_data.py` script.
    Moved from predict_pv_yield
    """

    def __init__(
        self,
        n_batches: int,
        src_path: str,
        tmp_path: str,
        cloud: str = "gcp",
        required_keys: Union[Tuple[str], List[str]] = [
            NWP_DATA,
            NWP_X_COORDS,
            NWP_Y_COORDS,
            SATELLITE_DATA,
            SATELLITE_X_COORDS,
            SATELLITE_Y_COORDS,
            PV_YIELD,
            PV_SYSTEM_ID,
            PV_SYSTEM_ROW_NUMBER,
            PV_SYSTEM_X_COORDS,
            PV_SYSTEM_Y_COORDS,
            X_METERS_CENTER,
            Y_METERS_CENTER,
            GSP_ID,
            GSP_YIELD,
            GSP_X_COORDS,
            GSP_Y_COORDS,
            GSP_DATETIME_INDEX,
        ]
        + list(DATETIME_FEATURE_NAMES),
        history_minutes: Optional[int] = None,
        forecast_minutes: Optional[int] = None,
        current_timestep_index: Optional[int] = None,
    ):
        """
        Args:
          n_batches: Number of batches available on disk.
          src_path: The full path (including 'gs://') to the data on
            Google Cloud storage.
          tmp_path: The full path to the local temporary directory
            (on a local filesystem).
        required_keys: Tuple or list of keys required in the example for it to be considered usable
        history_minutes: How many past minutes of data to use, if subsetting the batch
        forecast_minutes: How many future minutes of data to use, if reducing the amount of forecast time
        current_timestep_index: Index into either sat_datetime_index or nwp_target_time indicating the current time,
                                if None, then the entire batch is used, if not None, then subselecting is turned on, and
                                only history_minutes + current time + forecast_minutes data is used.

        """
        self.n_batches = n_batches
        self.src_path = src_path
        self.tmp_path = tmp_path
        self.cloud = cloud
        self.required_keys = list(required_keys)
        self.history_minutes = history_minutes
        self.forecast_minutes = forecast_minutes
        self.current_timestep_index = current_timestep_index

        # setup cloud connections as None
        self.gcs = None
        self.s3_resource = None

        assert cloud in ["gcp", "aws"]

        if not os.path.isdir(self.tmp_path):
            os.mkdir(self.tmp_path)

    def per_worker_init(self, worker_id: int):
        if self.cloud == "gcp":
            self.gcs = gcsfs.GCSFileSystem()
        else:
            self.s3_resource = boto3.resource("s3")

    def __len__(self):
        return self.n_batches

    def __getitem__(self, batch_idx: int) -> example.Example:
        """Returns a whole batch at once.

        Args:
          batch_idx: The integer index of the batch. Must be in the range
          [0, self.n_batches).

        Returns:
            NamedDict where each value is a numpy array. The size of this
            array's first dimension is the batch size.
        """
        if not 0 <= batch_idx < self.n_batches:
            raise IndexError(
                "batch_idx must be in the range" f" [0, {self.n_batches}), not {batch_idx}!"
            )
        netcdf_filename = nd_utils.get_netcdf_filename(batch_idx)
        remote_netcdf_filename = os.path.join(self.src_path, netcdf_filename)
        local_netcdf_filename = os.path.join(self.tmp_path, netcdf_filename)

        if self.cloud == "gcp":
            gcp_download_to_local(
                remote_filename=remote_netcdf_filename,
                local_filename=local_netcdf_filename,
                gcs=self.gcs,
            )
        else:
            aws_download_to_local(
                remote_filename=remote_netcdf_filename,
                local_filename=local_netcdf_filename,
                s3_resource=self.s3_resource,
            )

        netcdf_batch = xr.load_dataset(local_netcdf_filename)
        os.remove(local_netcdf_filename)

        batch = example.Example(
            sat_datetime_index=netcdf_batch.sat_time_coords,
            nwp_target_time=netcdf_batch.nwp_time_coords,
        )
        for key in self.required_keys:
            try:
                batch[key] = netcdf_batch[key]
            except KeyError:
                pass

        sat_data = batch[SATELLITE_DATA]
        if sat_data.dtype == np.int16:
            sat_data = sat_data.astype(np.float32)
            sat_data = sat_data - SAT_MEAN
            sat_data /= SAT_STD
            batch[SATELLITE_DATA] = sat_data

        if self.current_timestep_index is not None:
            batch = subselect_data(
                batch=batch,
                required_keys=self.required_keys,
                history_minutes=self.history_minutes,
                forecast_minutes=self.forecast_minutes,
                current_timestep_index=self.current_timestep_index,
            )

        batch = example.to_numpy(batch)

        return batch


@dataclass
class NowcastingDataset(torch.utils.data.IterableDataset):
    """
    The first data_source will be used to select the geo locations each batch.
    """

    batch_size: int
    n_batches_per_epoch_per_worker: int
    #: Number of times to re-use each timestep. Must exactly divide batch_size.
    n_samples_per_timestep: int
    data_sources: List[data_sources.DataSource]
    t0_datetimes: pd.DatetimeIndex  #: Valid t0 datetimes.
    collate_fn: Callable = torch.utils.data._utils.collate.default_collate

    # useful way to skip batches if creating dataset fails halfway through.
    # This might not be that useful, as re-running creation of datasets may cause off issues like duplicate data.
    skip_batch_index: int = 0
    batch_index: int = 0

    def __post_init__(self):
        super().__init__()
        self._per_worker_init_has_run = False
        self._n_timesteps_per_batch = self.batch_size // self.n_samples_per_timestep

        # Sanity checks.
        if self.batch_size % self.n_samples_per_timestep != 0:
            raise ValueError("n_crops_per_timestep must exactly divide batch_size!")
        if len(self.t0_datetimes) < self._n_timesteps_per_batch:
            raise ValueError(
                f"start_dt_index only has {len(self.start_dt_index)}"
                " timestamps."
                f"  Must have at least {self._n_timesteps_per_batch}!"
            )

        if self.skip_batch_index > 0:
            _LOG.warning(f"Will be skipping {self.skip_batch_index}, is this correct?")

    def per_worker_init(self, worker_id: int) -> None:
        """Called by worker_init_fn on each copy of NowcastingDataset after
        the worker process has been spawned."""
        # Each worker must have a different seed for its random number gen.
        # Otherwise all the workers will output exactly the same data!
        self.worker_id = worker_id
        seed = torch.initial_seed()
        self.rng = np.random.default_rng(seed=seed)

        # Initialise each data_source.
        for data_source in self.data_sources:
            _LOG.debug(f"Opening {type(data_source).__name__}")
            data_source.open()

        self._per_worker_init_has_run = True

    def __iter__(self):
        """Yields a complete batch at a time."""
        if not self._per_worker_init_has_run:
            raise RuntimeError("per_worker_init() must be run!")
        for _ in range(self.n_batches_per_epoch_per_worker):
            yield self._get_batch()

    def _get_batch(self) -> torch.Tensor:

        _LOG.debug(f"Getting batch {self.batch_index}")

        self.batch_index += 1
        if self.batch_index < self.skip_batch_index:
            _LOG.debug(f"Skipping batch {self.batch_index}")
            return []

        t0_datetimes = self._get_t0_datetimes_for_batch()
        x_locations, y_locations = self._get_locations_for_batch(t0_datetimes)

        examples = None
        n_threads = len(self.data_sources)
        with futures.ThreadPoolExecutor(max_workers=n_threads) as executor:
            # Submit tasks to the executor.
            future_examples_per_source = []
            for data_source in self.data_sources:
                future_examples = executor.submit(
                    data_source.get_batch,
                    t0_datetimes=t0_datetimes,
                    x_locations=x_locations,
                    y_locations=y_locations,
                )
                future_examples_per_source.append(future_examples)

            # Collect results from each thread.
            for future_examples in future_examples_per_source:
                examples_from_source = future_examples.result()
                if examples is None:
                    examples = examples_from_source
                else:
                    for i in range(self.batch_size):
                        examples[i].update(examples_from_source[i])

        return self.collate_fn(examples)

    def _get_t0_datetimes_for_batch(self) -> pd.DatetimeIndex:
        # Pick random datetimes.
        t0_datetimes = self.rng.choice(
            self.t0_datetimes, size=self._n_timesteps_per_batch, replace=False
        )
        # Duplicate these random datetimes.
        t0_datetimes = np.tile(t0_datetimes, reps=self.n_samples_per_timestep)
        return pd.DatetimeIndex(t0_datetimes)

    def _get_locations_for_batch(
        self, t0_datetimes: pd.DatetimeIndex
    ) -> Tuple[List[Number], List[Number]]:
        return self.data_sources[0].get_locations_for_batch(t0_datetimes)


def worker_init_fn(worker_id):
    """Configures each dataset worker process.

    Just has one job!  To call NowcastingDataset.per_worker_init().
    """
    # get_worker_info() returns information specific to each worker process.
    worker_info = torch.utils.data.get_worker_info()
    if worker_info is None:
        print("worker_info is None!")
    else:
        # The NowcastingDataset copy in this worker process.
        dataset_obj = worker_info.dataset
        dataset_obj.per_worker_init(worker_info.id)


def subselect_data(
    batch: example.Example,
    required_keys: Union[Tuple[str], List[str]],
    current_timestep_index: int,
    history_minutes: int,
    forecast_minutes: int,
) -> example.Example:
    """
    Subselects the data temporally. This function selects all data within the range [history_minutes, forecast_minutes]

    Args:
        batch: Example dictionary containing at least the required_keys
        required_keys: The required keys present in the dictionary to use
        current_timestep_index: The index into either SATELLITE_DATETIME_INDEX or NWP_TARGET_TIME giving the current timestep
        history_minutes: How many minutes of history to use
        forecast_minutes: How many minutes of future data to use for forecasting

    Returns:
        Example with only data between [history_minutes, forecast_minutes] remaining
    """

    # We are subsetting the data
    date_time_index_to_use = (
        SATELLITE_DATETIME_INDEX if SATELLITE_DATA in required_keys else NWP_TARGET_TIME
    )
    current_time = batch[date_time_index_to_use].isel(time=current_timestep_index)[0]
    # Datetimes are in seconds, so just need to convert minutes to second + 30sec buffer
    # Only need to do it for the first example in the batch, as masking indicies should be the same for all of them
    # The extra 30 seconds is added to ensure that there to ensure that the first and last timestep are always contained
    # within the [start_time, end_time] range
    start_time = current_time - pd.to_timedelta(f"{history_minutes} minute 30 second")
    end_time = current_time + pd.to_timedelta(f"{forecast_minutes} minute 30 second")
    if SATELLITE_DATA in required_keys:
        time_index_of_first_batch = batch[SATELLITE_DATETIME_INDEX][0].data
        start_i, end_i = np.searchsorted(
            time_index_of_first_batch, [start_time.data, end_time.data]
        )
        for key in [SATELLITE_DATA, SATELLITE_DATETIME_INDEX]:
            batch[key] = batch[key].isel(time=slice(start_i, end_i))
        _LOG.debug(
            f"Sat Datetime Shape: {batch[SATELLITE_DATETIME_INDEX].shape} Sat Data Shape: {batch[SATELLITE_DATA].shape}"
        )

    # Now for NWP, if used
    if NWP_DATA in required_keys:
        time_index_of_first_batch = batch[NWP_TARGET_TIME][0].data
        start_i, end_i = np.searchsorted(
            time_index_of_first_batch, [start_time.data, end_time.data]
        )
        for key in [NWP_DATA, NWP_TARGET_TIME]:
            batch[key] = batch[key].isel(time=slice(start_i, end_i))
        _LOG.debug(
            f"NWP Datetime Shape: {batch[NWP_TARGET_TIME].shape} NWP Data Shape: {batch[NWP_DATA].shape}"
        )

    # Do the for time constants, as either NWP or Sat data should exist and have masks
    for k in list(DATETIME_FEATURE_NAMES):
        if k in required_keys:
            batch[k] = batch[k].isel(time=slice(start_i, end_i))

    # Now GSP, if used
    if GSP_YIELD in required_keys and GSP_DATETIME_INDEX in batch:
        time_index_of_first_batch = batch[GSP_DATETIME_INDEX][0].data
        start_i, end_i = np.searchsorted(
            time_index_of_first_batch, [start_time.data, end_time.data]
        )
        for key in [GSP_DATETIME_INDEX, GSP_YIELD]:
            batch[key] = batch[key].isel(time=slice(start_i, end_i))
        _LOG.debug(
            f"GSP Datetime Shape: {batch[GSP_DATETIME_INDEX].shape} GSP Data Shape: {batch[GSP_YIELD].shape}"
        )

    # Now PV systems, if used
    if PV_YIELD in required_keys and PV_DATETIME_INDEX in batch:
        time_index_of_first_batch = batch[PV_DATETIME_INDEX][0].data
        start_i, end_i = np.searchsorted(
            time_index_of_first_batch, [start_time.data, end_time.data]
        )
        for key in [PV_DATETIME_INDEX, PV_YIELD, PV_AZIMUTH_ANGLE, PV_ELEVATION_ANGLE]:
            batch[key] = batch[key].isel(time=slice(start_i, end_i))
        _LOG.debug(
            f"PV Datetime Shape: {batch[PV_DATETIME_INDEX].shape} PV Data Shape: {batch[PV_YIELD].shape}"
            f" PV Azimuth Shape: {batch[PV_AZIMUTH_ANGLE].shape} PV Elevation Shape: {batch[PV_ELEVATION_ANGLE].shape}"
        )

    return batch<|MERGE_RESOLUTION|>--- conflicted
+++ resolved
@@ -1,12 +1,7 @@
 import datetime
 import pandas as pd
 from numbers import Number
-<<<<<<< HEAD
 from typing import List, Tuple, Iterable, Callable, Union, Optional
-=======
-from typing import List, Tuple, Callable
-
->>>>>>> 2d5577ed
 import nowcasting_dataset.consts
 from nowcasting_dataset import data_sources
 from dataclasses import dataclass
@@ -57,10 +52,6 @@
 This file contains the following classes
 NetCDFDataset- torch.utils.data.Dataset: Use for loading pre-made batches
 NowcastingDataset - torch.utils.data.IterableDataset: Dataset for making batches
-<<<<<<< HEAD
-ContiguousNowcastingDataset - NowcastingDataset
-=======
->>>>>>> 2d5577ed
 """
 
 SAT_MEAN = xr.DataArray(
