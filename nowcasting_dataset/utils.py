--- conflicted
+++ resolved
@@ -16,10 +16,7 @@
 
 import nowcasting_dataset
 from nowcasting_dataset.consts import Array
-<<<<<<< HEAD
-=======
 from nowcasting_dataset.config import load, model
->>>>>>> 392db626
 
 logger = logging.getLogger(__name__)
 
