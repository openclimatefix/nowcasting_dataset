#!/usr/bin/env python
# coding: utf-8

# In[1]:


import datetime
import multiprocessing
import re
from pathlib import Path
from typing import Tuple, Union

import cfgrib
import matplotlib.pyplot as plt
import numcodecs
import numpy as np
import pandas as pd
import xarray as xr

# This notebook is research for [GitHub issue #344: Convert NWP grib files to Zarr intermediate](https://github.com/openclimatefix/nowcasting_dataset/issues/344).
#
# Useful links:
#
# * [Met Office's data docs](http://cedadocs.ceda.ac.uk/1334/1/uk_model_data_sheet_lores1.pdf)
#
# Known differences between the old Zarr (UKV__2018-01_to_2019-12__chunks__variable10__init_time1__step1__x548__y704__.zarr) and the new zarr:
#
# * Images in the old zarr were top-to-bottom.  Images in the new Zarr follow the ordering in the grib files: bottom-to-top.
# * The x and y coordinates are different by 1km each.
# * The new Zarr is float16?
# * The new Zarr has a few more variables.
#
# Done:
#
# * Merge Wholesale1 and 2 (2 includes dswrf, lcc, mcc, and hcc)
# * Remove dimensions we don't care about (e.g. select temperature at 1 meter, not 0 meters)
# * Reshape images from 1D to 2D.
# * Do we really need to convert datetimes to unix epochs before appending to zarr?  If no, submit a bug report.
# * eccodes takes ages to load multiple datasets from each grib.  Maybe it'd be faster to pre-load each grib into ramdisk?  UPDATE: Nope, it's not faster!  What does give a big speedup, though, is using an idx file!
# * Reshaping is pretty slow.  Maybe go back to using `np.reshape`?
# * Experiment with when it might be fastest to load data into memory.
# * Remove `wholesale_file_number`.  And then use a `pd.Series` instead of a DF.
# * Zarr chunk size and compression.
# * Write to leonardo's SSD
# * Do we need to combine all the DataArrays into a single DataArray (with "variable" being a dimension?).  The upside is that then a single Zarr chunk can include multiple variables.  The downside is that we lose the metadata (but that's not a huge problem, maybe?)
# * Convert to float16? UPDATE: Nope, float16 results in dswrf being inf.
# * Parallelise
# * Restart from last `time` in existing Zarr.
#
# Some outstanding questions / Todo items
#
# * Convert to script
# * Use click to set source and target directories, and pattern for finding source files, and number of expected grib files per NWP init datetime.
# * Experiment with compression
# * Separately log "bad files" to a CSV file?
# * Check for NaNs.  cdcb has NaNs.
# * Fix this issue (maybe it's running out of RAM?):
#
# ```
# ecCodes provides no latitudes/longitudes for gridType='transverse_mercator'
# Loading...
# Merging...
# Reshaping...
# Post-processing dataset...
# Merging...
# Reshaping...
# Post-processing dataset...
# Process ForkPoolWorker-5:
# Process ForkPoolWorker-1:
# Process ForkPoolWorker-4:
# Process ForkPoolWorker-8:
# Process ForkPoolWorker-3:
# Process ForkPoolWorker-6:
# Traceback (most recent call last):
# Traceback (most recent call last):
# Traceback (most recent call last):
# Traceback (most recent call last):
#   File "/home/jack/miniconda3/envs/nowcasting_dataset/lib/python3.9/multiprocessing/pool.py", line 131, in worker
#     put((job, i, result))
#   File "/home/jack/miniconda3/envs/nowcasting_dataset/lib/python3.9/multiprocessing/pool.py", line 131, in worker
#     put((job, i, result))
#   File "/home/jack/miniconda3/envs/nowcasting_dataset/lib/python3.9/multiprocessing/queues.py", line 378, in put
#     self._writer.send_bytes(obj)
#   File "/home/jack/miniconda3/envs/nowcasting_dataset/lib/python3.9/multiprocessing/pool.py", line 131, in worker
#     put((job, i, result))
#   File "/home/jack/miniconda3/envs/nowcasting_dataset/lib/python3.9/multiprocessing/queues.py", line 378, in put
#     self._writer.send_bytes(obj)
#   File "/home/jack/miniconda3/envs/nowcasting_dataset/lib/python3.9/multiprocessing/connection.py", line 205, in send_bytes
#     self._send_bytes(m[offset:offset + size])
#   File "/home/jack/miniconda3/envs/nowcasting_dataset/lib/python3.9/multiprocessing/queues.py", line 378, in put
#     self._writer.send_bytes(obj)
#   File "/home/jack/miniconda3/envs/nowcasting_dataset/lib/python3.9/multiprocessing/pool.py", line 131, in worker
#     put((job, i, result))
#   File "/home/jack/miniconda3/envs/nowcasting_dataset/lib/python3.9/multiprocessing/connection.py", line 205, in send_bytes
#     self._send_bytes(m[offset:offset + size])
#   File "/home/jack/miniconda3/envs/nowcasting_dataset/lib/python3.9/multiprocessing/connection.py", line 409, in _send_bytes
#     self._send(header)
#   File "/home/jack/miniconda3/envs/nowcasting_dataset/lib/python3.9/multiprocessing/connection.py", line 409, in _send_bytes
#     self._send(header)
#   File "/home/jack/miniconda3/envs/nowcasting_dataset/lib/python3.9/multiprocessing/connection.py", line 373, in _send
#     n = write(self._handle, buf)
#   File "/home/jack/miniconda3/envs/nowcasting_dataset/lib/python3.9/multiprocessing/connection.py", line 205, in send_bytes
#     self._send_bytes(m[offset:offset + size])
#   File "/home/jack/miniconda3/envs/nowcasting_dataset/lib/python3.9/multiprocessing/queues.py", line 378, in put
#     self._writer.send_bytes(obj)
#   File "/home/jack/miniconda3/envs/nowcasting_dataset/lib/python3.9/multiprocessing/connection.py", line 373, in _send
#     n = write(self._handle, buf)
#   File "/home/jack/miniconda3/envs/nowcasting_dataset/lib/python3.9/multiprocessing/connection.py", line 205, in send_bytes
#     self._send_bytes(m[offset:offset + size])
#   File "/home/jack/miniconda3/envs/nowcasting_dataset/lib/python3.9/multiprocessing/connection.py", line 409, in _send_bytes
#     self._send(header)
# BrokenPipeError: [Errno 32] Broken pipe
# ```
#
#

# In[2]:


# Define geographical domain for UKV.
# Taken from page 4 of http://cedadocs.ceda.ac.uk/1334/1/uk_model_data_sheet_lores1.pdf
# To quote the PDF:
# "The United Kingdom domain is a 1,096km x 1,408km ~2km resolution grid.
# The OS National Grid corners of the domain are:"

DY_METERS = DX_METERS = 2_000
NORTH = 1223_000
SOUTH = -185_000
WEST = -239_000
EAST = 857_000

# Note that the UKV NWPs y is top-to-bottom
NORTHING = np.arange(start=NORTH, stop=SOUTH, step=-DY_METERS, dtype=np.int32)
EASTING = np.arange(start=WEST, stop=EAST, step=DX_METERS, dtype=np.int32)

NUM_ROWS = len(NORTHING)
NUM_COLS = len(EASTING)


# In[7]:


# NWP_PATH = Path("/home/jack/Data/NWP/01")
# NWP_PATH = Path("/media/jack/128GB_USB/NWPs")  # Must not include trailing slash!!!
NWP_PATH = Path(
    "/mnt/storage_b/data/ocf/solar_pv_nowcasting/nowcasting_dataset_pipeline/NWP/UK_Met_Office/UKV/native"
)


# In[37]:


DST_ZARR_PATH = Path(
    "/mnt/storage_ssd/data/ocf/solar_pv_nowcasting/nowcasting_dataset_pipeline/NWP/UK_Met_Office/UKV/zarr/test.zarr"
)


# In[8]:


assert NWP_PATH.exists()


# In[9]:


print("Getting list of all filenames...")


# In[10]:


filenames = list(NWP_PATH.glob("*/*/*/*Wholesale[12].grib"))


# In[11]:


print("Got", len(filenames), "filenames")


# In[12]:


def grib_filename_to_datetime(full_filename: Path) -> datetime.datetime:
    """Parse the grib filename and return the datetime encoded in the filename.

    Returns a datetime.
      For example, if the filename is '202101010000_u1096_ng_umqv_Wholesale1.grib',
      then the returned datetime will be datetime(year=2021, month=1, day=1, hour=0, minute=0).

    Raises RuntimeError if the filename does not match the expected regex pattern.
    """
    # Get the base_filename, which will be of the form '202101010000_u1096_ng_umqv_Wholesale1.grib'
    base_filename = full_filename.name

    # Use regex to match the year, month, day, hour, minute and wholesale_number.  i.e., group the filename like this:
    # '(2021)(01)(01)(00)(00)_u1096_ng_umqv_Wholesale(1)'.
    # A quick guide to the relevant regex operators:
    #   ^ matches the beginning of the string.
    #   () defines a group.
    #   (?P<name>...) names the group.  We can access the group with `regex_match.groupdict()[name]`.
    #   \d matches a single digit.
    #   {n} matches the preceding item n times.
    #   . matches any character.
    #   $ matches the end of the string.
    regex_pattern_string = (
        "^"  # Match the beginning of the string.
        "(?P<year>\d{4})"  # Match the year.
        "(?P<month>\d{2})"  # Match the month.
        "(?P<day>\d{2})"  # Match the day.
        "(?P<hour>\d{2})"  # Match the hour.
        "(?P<minute>\d{2})"  # Match the minute.
        "_u1096_ng_umqv_Wholesale\d\.grib$"  # Match the end of the string (escape the fullstop).
    )
    regex_pattern = re.compile(regex_pattern_string)
    regex_match = regex_pattern.match(base_filename)
    if regex_match is None:
        raise RuntimeError(
            f"Filename '{full_filename}' does not conform to expected regex pattern '{regex_pattern_string}'!"
        )

    # Convert strings to ints:
    regex_groups = {key: int(value) for key, value in regex_match.groupdict().items()}

    return datetime.datetime(**regex_groups)


# In[26]:


def decode_and_group_grib_filenames(
    filenames: list[Path], n_grib_files_per_nwp_init_time: int = 2
) -> pd.Series:
    """Returns a pd.Series where the index is the datetime of the NWP init time.

    And the values are the full_filename of each grib file.
    """
    n_filenames = len(filenames)
    nwp_init_datetimes = np.full(shape=n_filenames, fill_value=np.NaN, dtype="datetime64[ns]")
    for i, filename in enumerate(filenames):
        nwp_init_datetimes[i] = grib_filename_to_datetime(filename)

    # Swap index and values
    map_datetime_to_filename = pd.Series(
        filenames, index=nwp_init_datetimes, name="nwp_grib_filenames"
    )
    del nwp_init_datetimes
    map_datetime_to_filename = map_datetime_to_filename.sort_index()
    map_datetime_to_filename.index.name = "nwp_init_datetime_utc"

    # Select only rows where there are exactly n_grib_files_per_nwp_init_time:
    filter_func = lambda group: group.count() == n_grib_files_per_nwp_init_time
    return map_datetime_to_filename.groupby(level=0).filter(filter_func)


# In[27]:


def load_grib_file(full_filename: Union[Path, str], verbose: bool = False) -> xr.Dataset:
    """Merges and loads all contiguous xr.Datasets from the grib file.

    Removes unnecessary variables.  Picks heightAboveGround=1meter for temperature.

    Returns an xr.Dataset which has been loaded from disk.  Loading from disk at this point
    takes about 2 seconds for a 250 MB grib file, but speeds up reshape_1d_to_2d
    from about 7 seconds to 0.5 seconds :)

    Args:
      full_filename:  The full filename (including the path) of a single grib file.
      verbose:  If True then print out some useful debugging information.
    """
    # The grib files are "heterogeneous", so we use cfgrib.open_datasets
    # to return a list of contiguous xr.Datasets.
    # See https://github.com/ecmwf/cfgrib#automatic-filtering
    datasets_from_grib = cfgrib.open_datasets(full_filename)
    n_datasets = len(datasets_from_grib)

    # Get each dataset into the right shape for merging:
    # Loop round the datasets using an index (instead of `for ds in datasets_from_grib`)
    # because we will be modifying each dataset:
    for i in range(n_datasets):
        ds = datasets_from_grib[i]

        if verbose:
            print("\nDataset", i, "before processing:\n", ds, "\n")

        # For temperature, we want the temperature at 1 meter above ground,
        # not at 0 meters above ground.  The early NWPs (definitely in the 2016-03-22 NWPs),
        # heightAboveGround only has 1 entry ("1" meter above ground) and `heightAboveGround` isn't set as a dimension for `t`.
        # In later NWPs, 'heightAboveGround' has 2 values (0, 1) is a dimension for `t`.
        if "t" in ds and "heightAboveGround" in ds["t"].dims:
            ds = ds.sel(heightAboveGround=1)

        # Delete unnecessary variables.
        vars_to_delete = [
            "unknown",
            "valid_time",
            "heightAboveGround",
            "heightAboveGroundLayer",
            "atmosphere",
            "cloudBase",
            "surface",
            "meanSea",
            "level",
        ]
        for var_name in vars_to_delete:
            try:
                del ds[var_name]
            except KeyError as e:
                if verbose:
                    print("var name not in dataset:", e)
            else:
                if verbose:
                    print("Deleted", var_name)

        if verbose:
            print("\nDataset", i, "after processing:\n", ds, "\n")
            print("**************************************************")

        datasets_from_grib[i] = ds
        del ds

    merged_ds = xr.merge(datasets_from_grib)
    del datasets_from_grib  # Save memory
    print("Loading...")
    return merged_ds.load()


# In[28]:


def reshape_1d_to_2d(dataset: xr.Dataset) -> xr.Dataset:
    """Convert 1D into 2D array.

    For each `step`, the pixel values in the grib files represent a 2D image.  But, in the grib,
    the values are in a flat 1D array (indexed by the `values` dimension).
    The ordering of the pixels in the grib are left to right, bottom to top.

    We reshape every data variable at once using this trick.
    """
    # Adapted from https://stackoverflow.com/a/62667154

    # Don't reshape yet.  Instead just create new coordinates,
    # which give the `x` and `y` position of each position in the `values` dimension:
    dataset = dataset.assign_coords(
        {
            "x": ("values", np.tile(EASTING, reps=NUM_ROWS)),
            "y": ("values", np.repeat(NORTHING, repeats=NUM_COLS)),
        }
    )

    # Now set "values" to be a MultiIndex, indexed by `y` and `x`:
    dataset = dataset.set_index(values=("y", "x"))

    # Now unstack.  This gets rid of the `values` dimension and indexes
    # the data variables using `y` and `x`.
    return dataset.unstack("values")


# In[29]:


def dataset_has_variables(dataset: xr.Dataset) -> bool:
    """Return True if `dataset` has at least one variable."""
    return len(dataset.variables) > 0


# In[30]:


def post_process_dataset(dataset: xr.Dataset) -> xr.Dataset:
    print("Post-processing dataset...")
    return (
        dataset.to_array(dim="variable", name="UKV")
        .to_dataset()
        # .astype(np.float16)
        .rename({"time": "init_time"})
        .chunk(
            {
                "init_time": 1,
                "step": 1,
                "y": len(dataset.y) // 2,
                "x": len(dataset.x) // 2,
                "variable": -1,
            }
        )
    )


# In[31]:


def append_to_zarr(dataset: xr.Dataset, zarr_path: Union[str, Path]):
    print("Writing to disk...", zarr_path, flush=True)
    zarr_path = Path(zarr_path)
    if zarr_path.exists():
        to_zarr_kwargs = dict(
            append_dim="init_time",
        )
    else:
        to_zarr_kwargs = dict(
            # Need to manually set the time units otherwise xarray defaults to using
            # units of *days* (and hence cannot represent sub-day temporal resolution), which corrupts
            # the `time` values when we appending to Zarr.  See:
            # https://github.com/pydata/xarray/issues/5969 and
            # http://xarray.pydata.org/en/stable/user-guide/io.html#time-units
            encoding={
                "init_time": {"units": "nanoseconds since 1970-01-01"},
                "UKV": {
                    "compressor": numcodecs.Blosc(cname="zstd", clevel=5),
                },
            },
        )

    dataset.to_zarr(zarr_path, **to_zarr_kwargs)
    print("Finished writing to disk!", zarr_path, flush=True)


# In[32]:


def load_grib_files_for_single_nwp_init_time(full_filenames: list[Path]) -> xr.Dataset:
    datasets_for_nwp_init_datetime = []
    for full_filename in full_filenames:
        print("Opening", full_filename)
        try:
            dataset_for_filename = load_grib_file(full_filename)
        except EOFError as e:
            print(e, f"Filesize = {full_filename.stat().st_size:,d} bytes")
            # If any of the files associated with this nwp_init_datetime is broken then
            # skip all, because we don't want incomplete data for an init_datetime.
            datasets_for_nwp_init_datetime = []
            break
        else:
            if dataset_has_variables(dataset_for_filename):
                datasets_for_nwp_init_datetime.append(dataset_for_filename)
    if len(datasets_for_nwp_init_datetime) == 0:
        print("No valid data found for", full_filenames)
        return
    print("Merging...")
    dataset_for_nwp_init_datetime = xr.merge(datasets_for_nwp_init_datetime)
    del datasets_for_nwp_init_datetime
    print("Reshaping...")
    dataset_for_nwp_init_datetime = reshape_1d_to_2d(dataset_for_nwp_init_datetime)
    dataset_for_nwp_init_datetime = dataset_for_nwp_init_datetime.expand_dims("time", axis=0)
    dataset_for_nwp_init_datetime = post_process_dataset(dataset_for_nwp_init_datetime)
    return dataset_for_nwp_init_datetime


# In[33]:


def load_grib_files_from_groupby_tuple(groupby_tuple: tuple[pd.Timestamp, pd.Series]) -> xr.Dataset:
    full_grib_filenames = groupby_tuple[1]
    return load_grib_files_for_single_nwp_init_time(full_grib_filenames)


# In[40]:


def get_last_nwp_init_datetime_in_zarr(zarr_path: Path) -> datetime.datetime:
    dataset = xr.open_dataset(zarr_path, engine="zarr", mode="r")
    return dataset.init_time[-1].values


# In[34]:


map_datetime_to_grib_filename = decode_and_group_grib_filenames(filenames)


# In[44]:


# Re-start at end of Zarr.
if DST_ZARR_PATH.exists():
    last_nwp_init_datetime_in_zarr = get_last_nwp_init_datetime_in_zarr(DST_ZARR_PATH)
    print(
        DST_ZARR_PATH,
        "exists.  The last NWP init datetime (UTC) in the Zarr is",
        last_nwp_init_datetime_in_zarr,
    )
    nwp_init_datetimes_utc = map_datetime_to_grib_filename.index
    map_datetime_to_grib_filename = map_datetime_to_grib_filename[
        nwp_init_datetimes_utc > last_nwp_init_datetime_in_zarr
    ]


# In[ ]:


<<<<<<< HEAD
for groupby_tuple in map_datetime_to_grib_filename.groupby(level=0):
    dataset = load_grib_files_from_groupby_tuple(groupby_tuple)
    if dataset is None:
        continue
    append_to_zarr(
        dataset, 
        #"/home/jack/data/nwp.zarr"
        DST_ZARR_PATH,
    )
=======
# Set maxtasksperchild otherwise total memory usage slowly grows until the script uses
# more memory than is available, and crashes with a "BrokenPipeError".
with multiprocessing.Pool(processes=1, maxtasksperchild=4) as pool:
    result_iterator = pool.imap(
        func=load_grib_files_from_groupby_tuple,
        iterable=map_datetime_to_grib_filename.groupby(level=0),
        chunksize=1,
    )
    print("After pool.imap!", flush=True)
    for dataset in result_iterator:
        print("Got dataset from iterator!", flush=True)
        if dataset is None:
            continue
        append_to_zarr(
            dataset,
            # "/home/jack/data/nwp.zarr"
            DST_ZARR_PATH,
        )
        del dataset
>>>>>>> 0234acab
<|MERGE_RESOLUTION|>--- conflicted
+++ resolved
@@ -490,7 +490,6 @@
 # In[ ]:
 
 
-<<<<<<< HEAD
 for groupby_tuple in map_datetime_to_grib_filename.groupby(level=0):
     dataset = load_grib_files_from_groupby_tuple(groupby_tuple)
     if dataset is None:
@@ -499,25 +498,4 @@
         dataset, 
         #"/home/jack/data/nwp.zarr"
         DST_ZARR_PATH,
-    )
-=======
-# Set maxtasksperchild otherwise total memory usage slowly grows until the script uses
-# more memory than is available, and crashes with a "BrokenPipeError".
-with multiprocessing.Pool(processes=1, maxtasksperchild=4) as pool:
-    result_iterator = pool.imap(
-        func=load_grib_files_from_groupby_tuple,
-        iterable=map_datetime_to_grib_filename.groupby(level=0),
-        chunksize=1,
-    )
-    print("After pool.imap!", flush=True)
-    for dataset in result_iterator:
-        print("Got dataset from iterator!", flush=True)
-        if dataset is None:
-            continue
-        append_to_zarr(
-            dataset,
-            # "/home/jack/data/nwp.zarr"
-            DST_ZARR_PATH,
-        )
-        del dataset
->>>>>>> 0234acab
+    )