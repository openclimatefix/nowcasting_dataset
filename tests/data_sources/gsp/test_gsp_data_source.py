import os
from datetime import datetime

import pandas as pd

import nowcasting_dataset
from nowcasting_dataset.consts import T0_DT
from nowcasting_dataset.data_sources.gsp.gsp_data_source import GSPDataSource
from nowcasting_dataset.geospatial import osgb_to_lat_lon


def test_gsp_pv_data_source_init():
    local_path = os.path.dirname(nowcasting_dataset.__file__) + "/.."

    gsp = GSPDataSource(
        filename=f"{local_path}/tests/data/gsp/test.zarr",
        start_dt=datetime(2019, 1, 1),
        end_dt=datetime(2019, 1, 2),
        history_minutes=30,
        forecast_minutes=60,
        convert_to_numpy=True,
        image_size_pixels=64,
        meters_per_pixel=2000,
    )


def test_gsp_pv_data_source_get_locations_for_batch():
    local_path = os.path.dirname(nowcasting_dataset.__file__) + "/.."

    gsp = GSPDataSource(
        filename=f"{local_path}/tests/data/gsp/test.zarr",
        start_dt=datetime(2019, 1, 1),
        end_dt=datetime(2019, 1, 2),
        history_minutes=30,
        forecast_minutes=60,
        convert_to_numpy=True,
        image_size_pixels=64,
        meters_per_pixel=2000,
    )

    locations_x, locations_y = gsp.get_locations_for_batch(t0_datetimes=gsp.gsp_power.index[0:10])

    assert len(locations_x) == len(locations_y)
<<<<<<< HEAD
    assert locations_x[0] > 90  # this makes sure it is not in lat/lon
    assert locations_y[0] > 90  # this makes sure it is not in lat/lon
=======
    # This makes sure it is not in lat/lon.
    # Note that OSGB could be <= than 90, but that would mean a location in the middle of the sea,
    # which is impossible for GSP data
    assert locations_x[0] > 90
    assert locations_y[0] > 90
>>>>>>> 5a80d7e5

    lat, lon = osgb_to_lat_lon(locations_x, locations_y)

    assert 0 < lat[0] < 90  # this makes sure it is in lat/lon
    assert -90 < lon[0] < 90  # this makes sure it is in lat/lon


def test_gsp_pv_data_source_get_example():
    local_path = os.path.dirname(nowcasting_dataset.__file__) + "/.."

    gsp = GSPDataSource(
        filename=f"{local_path}/tests/data/gsp/test.zarr",
        start_dt=datetime(2019, 1, 1),
        end_dt=datetime(2019, 1, 2),
        history_minutes=30,
        forecast_minutes=60,
        convert_to_numpy=True,
        image_size_pixels=64,
        meters_per_pixel=2000,
    )

    x_locations, y_locations = gsp.get_locations_for_batch(t0_datetimes=gsp.gsp_power.index[0:10])
    l = gsp.get_example(
        t0_dt=gsp.gsp_power.index[0], x_meters_center=x_locations[0], y_meters_center=y_locations[0]
    )

    assert len(l["gsp_id"]) == len(l["gsp_yield"][0])
    assert len(l["gsp_x_coords"]) == len(l["gsp_y_coords"])
    assert len(l["gsp_x_coords"]) > 0
    assert type(l[T0_DT]) == pd.Timestamp


def test_gsp_pv_data_source_get_batch():
    local_path = os.path.dirname(nowcasting_dataset.__file__) + "/.."

    gsp = GSPDataSource(
        filename=f"{local_path}/tests/data/gsp/test.zarr",
        start_dt=datetime(2019, 1, 1),
        end_dt=datetime(2019, 1, 2),
        history_minutes=30,
        forecast_minutes=60,
        sample_period_minutes=30,
        convert_to_numpy=True,
        image_size_pixels=64,
        meters_per_pixel=2000,
    )

    batch_size = 10

    x_locations, y_locations = gsp.get_locations_for_batch(
        t0_datetimes=gsp.gsp_power.index[0:batch_size]
    )

    batch = gsp.get_batch(
        t0_datetimes=gsp.gsp_power.index[batch_size : 2 * batch_size],
        x_locations=x_locations[0:batch_size],
        y_locations=y_locations[0:batch_size],
    )

    assert len(batch) == batch_size
    assert len(batch[0]["gsp_yield"]) == 4
    assert len(batch[0]["gsp_id"]) == len(batch[0]["gsp_x_coords"])
    assert len(batch[1]["gsp_x_coords"]) == len(batch[1]["gsp_y_coords"])
    assert len(batch[2]["gsp_x_coords"]) > 0
    assert T0_DT in batch[3].keys()<|MERGE_RESOLUTION|>--- conflicted
+++ resolved
@@ -41,16 +41,11 @@
     locations_x, locations_y = gsp.get_locations_for_batch(t0_datetimes=gsp.gsp_power.index[0:10])
 
     assert len(locations_x) == len(locations_y)
-<<<<<<< HEAD
-    assert locations_x[0] > 90  # this makes sure it is not in lat/lon
-    assert locations_y[0] > 90  # this makes sure it is not in lat/lon
-=======
     # This makes sure it is not in lat/lon.
     # Note that OSGB could be <= than 90, but that would mean a location in the middle of the sea,
     # which is impossible for GSP data
     assert locations_x[0] > 90
     assert locations_y[0] > 90
->>>>>>> 5a80d7e5
 
     lat, lon = osgb_to_lat_lon(locations_x, locations_y)
 
