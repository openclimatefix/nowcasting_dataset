"""Test SatelliteDataSource."""
import numpy as np
import pandas as pd
import pytest


def test_satellite_data_source_init(sat_data_source):  # noqa: D103
    pass


def test_hrvsatellite_data_source_init(hrv_sat_data_source):  # noqa: D103
    pass


def test_open(sat_data_source):  # noqa: D103
    sat_data_source.open()
    assert sat_data_source.data is not None


def test_datetime_index(sat_data_source):  # noqa: D103
    datetimes = sat_data_source.datetime_index()
    assert isinstance(datetimes, pd.DatetimeIndex)
    assert len(datetimes) > 0
    assert len(np.unique(datetimes)) == len(datetimes)
    assert np.all(np.diff(datetimes.view(int)) > 0)


@pytest.mark.parametrize(
    "x, y, left, right, top, bottom",
    [
        (0, 0, -221121.39078455, 208335.1546766134, 384697.57834117045, -355285.4325789859),
        (10, 0, -221121.39078455, 208335.1546766134, 384697.57834117045, -355285.4325789859),
        (30, 0, -221121.39078455, 208335.1546766134, 384697.57834117045, -355285.4325789859),
        (1000, 0, -221121.39078455, 208335.1546766134, 384697.57834117045, -355285.4325789859),
        (0, 1000, -221121.39078455, 208335.1546766134, 384697.57834117045, -355285.4325789859),
        (1000, 1000, -221121.39078455, 208335.1546766134, 384697.57834117045, -355285.4325789859),
        (
            2000,
            2000,
            -217660.91342640377,
            211646.9832259717,
            384697.57834117045,
            -355285.4325789859,
        ),
        (
            2000,
            1000,
            -217660.91342640377,
            211646.9832259717,
            384697.57834117045,
            -355285.4325789859,
        ),
        (
            10001,
            10001,
            -210744.23604969133,
            218267.83605829155,
            391200.6059295471,
            -349991.70123797783,
        ),
    ],
)
def test_get_example(sat_data_source, x, y, left, right, top, bottom):  # noqa: D103
    sat_data_source.open()
    t0_dt = pd.Timestamp("2020-04-01T13:00")
    sat_data = sat_data_source.get_example(t0_dt=t0_dt, x_meters_center=x, y_meters_center=y)
    assert np.isclose(left, sat_data.x_osgb.values[0])
    assert np.isclose(right, sat_data.x_osgb.values[-1])
    # sat_data.y is top-to-bottom.
<<<<<<< HEAD
    assert np.isclose(bottom, sat_data.y.values[0])
    assert np.isclose(top, sat_data.y.values[-1])
    assert len(sat_data.x) == pytest.IMAGE_SIZE_PIXELS
    assert len(sat_data.y) == pytest.IMAGE_SIZE_PIXELS
    assert len(sat_data.x.shape) == 1
=======
    assert np.isclose(bottom, sat_data.y_osgb.values[0])
    assert np.isclose(top, sat_data.y_osgb.values[-1])
    assert len(sat_data.x_osgb) == pytest.IMAGE_SIZE_PIXELS
    assert len(sat_data.y_osgb) == pytest.IMAGE_SIZE_PIXELS
>>>>>>> 2ea444f3


@pytest.mark.parametrize(
    "x, y, left, right, top, bottom",
    [
        (0, 0, -72420.55623992952, 70584.73313047731, 122797.71873342531, -122767.5525824396),
        (10, 0, -72420.55623992952, 70584.73313047731, 122797.71873342531, -122767.5525824396),
        (30, 0, -72420.55623992952, 70584.73313047731, 122797.71873342531, -122767.5525824396),
        (1000, 0, -72420.55623992952, 70584.73313047731, 122797.71873342531, -122767.5525824396),
        (0, 1000, -72420.55623992952, 70584.73313047731, 124799.65960250192, -120896.5028911124),
        (1000, 1000, -72420.55623992952, 70584.73313047731, 124799.65960250192, -120896.5028911124),
        (2000, 2000, -71286.2044391025, 71702.68621321098, 124799.65960250192, -120896.5028911124),
        (2000, 1000, -71286.2044391025, 71702.68621321098, 124799.65960250192, -120896.5028911124),
        (2001, 2001, -71286.2044391025, 71702.68621321098, 124799.65960250192, -120896.5028911124),
    ],
)
def test_hrv_get_example(hrv_sat_data_source, x, y, left, right, top, bottom):  # noqa: D103
    hrv_sat_data_source.open()
    t0_dt = pd.Timestamp("2020-04-01T13:00")
    sat_data = hrv_sat_data_source.get_example(t0_dt=t0_dt, x_meters_center=x, y_meters_center=y)
    assert np.isclose(left, sat_data.x_osgb.values[0])
    assert np.isclose(right, sat_data.x_osgb.values[-1])
    # sat_data.y is top-to-bottom.
    assert np.isclose(bottom, sat_data.y_osgb.values[0])
    assert np.isclose(top, sat_data.y_osgb.values[-1])
    assert len(sat_data.x_osgb) == pytest.IMAGE_SIZE_PIXELS
    assert len(sat_data.y_osgb) == pytest.IMAGE_SIZE_PIXELS


def test_hrv_geospatial_border(hrv_sat_data_source):  # noqa: D103
    border = hrv_sat_data_source.geospatial_border()
    correct_border = [
        [-612835.047242, -447550.008416],
        [-612835.047242, 1204307.57632],
        [1281085.856779, -447550.008416],
        [1281085.856779, 1204307.57632],
    ]
    np.testing.assert_array_almost_equal(border, correct_border)


def test_geospatial_border(sat_data_source):  # noqa: D103
    border = sat_data_source.geospatial_border()
    correct_border = [
        [-460044.797056, -220812.66369],
        [-460044.797056, 862710.688863],
        [1147550.338664, -220812.66369],
        [1147550.338664, 862710.688863],
    ]
    np.testing.assert_array_almost_equal(border, correct_border)<|MERGE_RESOLUTION|>--- conflicted
+++ resolved
@@ -67,18 +67,11 @@
     assert np.isclose(left, sat_data.x_osgb.values[0])
     assert np.isclose(right, sat_data.x_osgb.values[-1])
     # sat_data.y is top-to-bottom.
-<<<<<<< HEAD
-    assert np.isclose(bottom, sat_data.y.values[0])
-    assert np.isclose(top, sat_data.y.values[-1])
-    assert len(sat_data.x) == pytest.IMAGE_SIZE_PIXELS
-    assert len(sat_data.y) == pytest.IMAGE_SIZE_PIXELS
-    assert len(sat_data.x.shape) == 1
-=======
     assert np.isclose(bottom, sat_data.y_osgb.values[0])
     assert np.isclose(top, sat_data.y_osgb.values[-1])
     assert len(sat_data.x_osgb) == pytest.IMAGE_SIZE_PIXELS
     assert len(sat_data.y_osgb) == pytest.IMAGE_SIZE_PIXELS
->>>>>>> 2ea444f3
+    assert len(sat_data.x_osgb.shape) == 1
 
 
 @pytest.mark.parametrize(
