<<<<<<< HEAD
=======
import logging
import os
from datetime import datetime

import numpy as np
>>>>>>> 565c34f5
import pandas as pd

import nowcasting_dataset
from nowcasting_dataset.data_sources.pv_data_source import (
    PVDataSource,
    drop_pv_systems_which_produce_overnight,
)

logger = logging.getLogger(__name__)


def test_get_example_and_batch():

    path = os.path.dirname(nowcasting_dataset.__file__)

    # Solar PV data (test data)
    PV_DATA_FILENAME = f"{path}/../tests/data/pv_data/test.nc"
    PV_METADATA_FILENAME = f"{path}/../tests/data/pv_metadata/UK_PV_metadata.csv"

    pv_data_source = PVDataSource(
        history_minutes=30,
        forecast_minutes=60,
        convert_to_numpy=True,
        image_size_pixels=64,
        meters_per_pixel=2000,
        filename=PV_DATA_FILENAME,
        metadata_filename=PV_METADATA_FILENAME,
        start_dt=datetime.fromisoformat("2019-01-01 00:00:00.000+00:00"),
        end_dt=datetime.fromisoformat("2019-01-02 00:00:00.000+00:00"),
        load_azimuth_and_elevation=False,
        load_from_gcs=False,
    )

    x_locations, y_locations = pv_data_source.get_locations_for_batch(pv_data_source.pv_power.index)

    example = pv_data_source.get_example(
        pv_data_source.pv_power.index[0], x_locations[0], y_locations[0]
    )
    assert "pv_yield" in example.keys()

    batch = pv_data_source.get_batch(
        pv_data_source.pv_power.index[0:5], x_locations[0:10], y_locations[0:10]
    )
    assert len(batch) == 5


def test_drop_pv_systems_which_produce_overnight():
    pv_power = pd.DataFrame(index=pd.date_range("2010-01-01", "2010-01-02", freq="5 min"))

    _ = drop_pv_systems_which_produce_overnight(pv_power=pv_power)<|MERGE_RESOLUTION|>--- conflicted
+++ resolved
@@ -1,11 +1,7 @@
-<<<<<<< HEAD
-=======
 import logging
 import os
 from datetime import datetime
 
-import numpy as np
->>>>>>> 565c34f5
 import pandas as pd
 
 import nowcasting_dataset
